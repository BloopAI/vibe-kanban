--- conflicted
+++ resolved
@@ -3,10 +3,7 @@
 import InvitationPage from "./pages/InvitationPage";
 import InvitationCompletePage from "./pages/InvitationCompletePage";
 import ReviewPage from "./pages/ReviewPage";
-<<<<<<< HEAD
-=======
 import DiffReviewPage from "./pages/DiffReviewPage";
->>>>>>> 7aed6de5
 import NotFoundPage from "./pages/NotFoundPage";
 
 const router = createBrowserRouter([
@@ -19,13 +16,10 @@
     element: <ReviewPage />,
   },
   {
-<<<<<<< HEAD
-=======
     path: "/review/:id/diff",
     element: <DiffReviewPage />,
   },
   {
->>>>>>> 7aed6de5
     path: "/invitations/:token/accept",
     element: <InvitationPage />,
   },
