--- conflicted
+++ resolved
@@ -1,13 +1,7 @@
 {
-<<<<<<< HEAD
   "name": "automagik-forge",
   "version": "0.3.9",
   "private": false,
-=======
-  "name": "vibe-kanban",
-  "version": "0.0.91",
-  "private": true,
->>>>>>> 941fe3e2
   "bin": {
     "automagik-forge": "npx-cli/bin/cli.js"
   },
@@ -35,6 +29,9 @@
     "@tailwindcss/container-queries": "^0.1.1",
     "concurrently": "^8.2.2",
     "vite": "^6.3.5"
+  },
+  "dependencies": {
+    "@ebay/nice-modal-react": "^1.2.13"
   },
   "engines": {
     "node": ">=18",
