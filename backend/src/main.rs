use std::{str::FromStr, sync::Arc};

use axum::{
    body::Body,
    http::{header, HeaderValue, StatusCode},
    middleware::from_fn_with_state,
    response::{IntoResponse, Json as ResponseJson, Response},
    routing::{get, post},
    Json, Router,
};
use sentry_tower::NewSentryLayer;
use sqlx::{sqlite::SqliteConnectOptions, SqlitePool};
use strip_ansi_escapes::strip;
use tokio::sync::RwLock;
use tower_http::cors::CorsLayer;
use tracing_subscriber::{filter::LevelFilter, prelude::*};
use vibe_kanban::{sentry_layer, Assets, ScriptAssets, SoundAssets};

mod app_state;
mod execution_monitor;
mod executor;
mod executors;
mod mcp;
mod middleware;
mod models;
mod routes;
mod services;
mod utils;

use app_state::AppState;
use execution_monitor::execution_monitor;
use middleware::{
    load_execution_process_simple_middleware, load_project_middleware,
    load_task_attempt_middleware, load_task_middleware, load_task_template_middleware,
};
use models::{ApiResponse, Config, Environment};
use routes::{
<<<<<<< HEAD
    attachments, auth, config, filesystem, health, projects, stream, task_attempts, task_templates, tasks,
=======
    auth, config, filesystem, github, health, projects, stream, task_attempts, task_templates,
    tasks,
>>>>>>> 96f27ff8
};
use services::PrMonitorService;

async fn echo_handler(
    Json(payload): Json<serde_json::Value>,
) -> ResponseJson<ApiResponse<serde_json::Value>> {
    ResponseJson(ApiResponse::success(payload))
}

async fn static_handler(uri: axum::extract::Path<String>) -> impl IntoResponse {
    let path = uri.trim_start_matches('/');
    serve_file(path).await
}

async fn index_handler() -> impl IntoResponse {
    serve_file("index.html").await
}

async fn serve_file(path: &str) -> impl IntoResponse {
    let file = Assets::get(path);

    match file {
        Some(content) => {
            let mime = mime_guess::from_path(path).first_or_octet_stream();

            Response::builder()
                .status(StatusCode::OK)
                .header(
                    header::CONTENT_TYPE,
                    HeaderValue::from_str(mime.as_ref()).unwrap(),
                )
                .body(Body::from(content.data.into_owned()))
                .unwrap()
        }
        None => {
            // For SPA routing, serve index.html for unknown routes
            if let Some(index) = Assets::get("index.html") {
                Response::builder()
                    .status(StatusCode::OK)
                    .header(header::CONTENT_TYPE, HeaderValue::from_static("text/html"))
                    .body(Body::from(index.data.into_owned()))
                    .unwrap()
            } else {
                Response::builder()
                    .status(StatusCode::NOT_FOUND)
                    .body(Body::from("404 Not Found"))
                    .unwrap()
            }
        }
    }
}

async fn serve_sound_file(
    axum::extract::Path(filename): axum::extract::Path<String>,
) -> impl IntoResponse {
    // Validate filename contains only expected sound files
    let valid_sounds = [
        "abstract-sound1.wav",
        "abstract-sound2.wav",
        "abstract-sound3.wav",
        "abstract-sound4.wav",
        "cow-mooing.wav",
        "phone-vibration.wav",
        "rooster.wav",
    ];

    if !valid_sounds.contains(&filename.as_str()) {
        return Response::builder()
            .status(StatusCode::NOT_FOUND)
            .body(Body::from("Sound file not found"))
            .unwrap();
    }

    match SoundAssets::get(&filename) {
        Some(content) => Response::builder()
            .status(StatusCode::OK)
            .header(header::CONTENT_TYPE, HeaderValue::from_static("audio/wav"))
            .body(Body::from(content.data.into_owned()))
            .unwrap(),
        None => Response::builder()
            .status(StatusCode::NOT_FOUND)
            .body(Body::from("Sound file not found"))
            .unwrap(),
    }
}

fn main() -> anyhow::Result<()> {
    let environment = if cfg!(debug_assertions) {
        "dev"
    } else {
        "production"
    };
    let _guard = sentry::init(("https://1065a1d276a581316999a07d5dffee26@o4509603705192449.ingest.de.sentry.io/4509605576441937", sentry::ClientOptions {
        release: sentry::release_name!(),
        environment: Some(environment.into()),
        attach_stacktrace: true,
        ..Default::default()
    }));
    sentry::configure_scope(|scope| {
        scope.set_tag("source", "server");
    });
    tokio::runtime::Builder::new_multi_thread()
        .enable_all()
        .build()
        .unwrap()
        .block_on(async {
            tracing_subscriber::registry()
                .with(tracing_subscriber::fmt::layer().with_filter(LevelFilter::INFO))
                .with(sentry_layer())
                .init();

            // Create asset directory if it doesn't exist
            if !utils::asset_dir().exists() {
                std::fs::create_dir_all(utils::asset_dir())?;
            }

            // Database connection
            let database_url = format!(
                "sqlite://{}",
                utils::asset_dir().join("db.sqlite").to_string_lossy()
            );

            let options = SqliteConnectOptions::from_str(&database_url)?.create_if_missing(true);
            let pool = SqlitePool::connect_with(options).await?;
            sqlx::migrate!("./migrations").run(&pool).await?;

            // Load configuration
            let config_path = utils::config_path();
            let config = Config::load(&config_path)?;
            let config_arc = Arc::new(RwLock::new(config));

            let env = std::env::var("ENVIRONMENT")
                .unwrap_or_else(|_| "local".to_string());
            let mode = env.parse().unwrap_or(Environment::Local);
            tracing::info!("Running in {mode} mode" );

            // Create app state
            let app_state = AppState::new(pool.clone(), config_arc.clone(), mode).await;

            app_state.update_sentry_scope().await;

            // Track session start event
            app_state.track_analytics_event("session_start", None).await;
            // Start background task to check for init status and spawn processes
            let state_clone = app_state.clone();
            tokio::spawn(async move {
                execution_monitor(state_clone).await;
            });

            // Start PR monitoring service
            let pr_monitor = PrMonitorService::new(pool.clone());
            let config_for_monitor = config_arc.clone();

            tokio::spawn(async move {
                pr_monitor.start_with_config(config_for_monitor).await;
            });

            // Public routes (no auth required)
            let public_routes = Router::new()
                .route("/api/health", get(health::health_check))
                .route("/api/echo", post(echo_handler));

            // Create routers with different middleware layers
            let base_routes = Router::new()
                .merge(stream::stream_router())
                .merge(filesystem::filesystem_router())
                .merge(config::config_router())
                .merge(auth::auth_router())
                .route("/sounds/:filename", get(serve_sound_file))
                .merge(
                    Router::new()
                        .route("/execution-processes/:process_id", get(task_attempts::get_execution_process))
                        .route_layer(from_fn_with_state(app_state.clone(), load_execution_process_simple_middleware))
                );

            // Template routes with task template middleware applied selectively
            let template_routes = Router::new()
                .route("/templates", get(task_templates::list_templates).post(task_templates::create_template))
                .route("/templates/global", get(task_templates::list_global_templates))
                .route(
                    "/projects/:project_id/templates",
                    get(task_templates::list_project_templates),
                )
                .merge(
                    Router::new()
                        .route(
                            "/templates/:template_id",
                            get(task_templates::get_template)
                                .put(task_templates::update_template)
                                .delete(task_templates::delete_template),
                        )
                        .route_layer(from_fn_with_state(app_state.clone(), load_task_template_middleware))
                );

            // Project routes with project middleware
            let project_routes = Router::new()
                .merge(projects::projects_base_router())
                .merge(projects::projects_with_id_router()
                    .layer(from_fn_with_state(app_state.clone(), load_project_middleware)));

            // Task routes with appropriate middleware
            let task_routes = Router::new()
                .merge(tasks::tasks_project_router()
                    .layer(from_fn_with_state(app_state.clone(), load_project_middleware)))
                .merge(tasks::tasks_with_id_router()
                    .layer(from_fn_with_state(app_state.clone(), load_task_middleware)));

            // Task attempt routes with appropriate middleware
            let task_attempt_routes = Router::new()
                .merge(task_attempts::task_attempts_list_router(app_state.clone())
                    .layer(from_fn_with_state(app_state.clone(), load_task_middleware)))
                .merge(task_attempts::task_attempts_with_id_router(app_state.clone())
                    .layer(from_fn_with_state(app_state.clone(), load_task_attempt_middleware)));

<<<<<<< HEAD
            // Attachments routes
            let attachment_routes = Router::new()
                .nest("/attachments", attachments::routes());
=======
            // Conditionally add GitHub routes for cloud mode
            let mut api_routes = Router::new()
                .merge(base_routes)
                .merge(template_routes)
                .merge(project_routes)
                .merge(task_routes)
                .merge(task_attempt_routes);

            if mode.is_cloud() {
                api_routes = api_routes.merge(github::github_router());
                tracing::info!("GitHub repository routes enabled (cloud mode)");
            }
>>>>>>> 96f27ff8

            // All routes (no auth required)
            let app_routes = Router::new()
                .nest(
                    "/api",
<<<<<<< HEAD
                    Router::new()
                        .merge(base_routes)
                        .merge(template_routes)
                        .merge(project_routes)
                        .merge(task_routes)
                        .merge(task_attempt_routes)
                        .merge(attachment_routes)
=======
                    api_routes
>>>>>>> 96f27ff8
                        .layer(from_fn_with_state(app_state.clone(), auth::sentry_user_context_middleware)),
                );

            let app = Router::new()
                .merge(public_routes)
                .merge(app_routes)
                // Static file serving routes
                .route("/", get(index_handler))
                .route("/*path", get(static_handler))
                .with_state(app_state)
                .layer(CorsLayer::permissive())
                .layer(NewSentryLayer::new_from_top());

            let port = std::env::var("BACKEND_PORT")
                .or_else(|_| std::env::var("PORT"))
                .ok()
                .and_then(|s| {
                    // remove any ANSI codes, then turn into String
                    let cleaned = String::from_utf8(strip(s.as_bytes()))
                        .expect("UTF-8 after stripping ANSI");
                    cleaned.trim().parse::<u16>().ok()
                })
                .unwrap_or_else(|| {
                    tracing::info!("No PORT environment variable set, using port 0 for auto-assignment");
                    0
                }); // Use 0 to find free port if no specific port provided

            let host = std::env::var("HOST").unwrap_or_else(|_| "127.0.0.1".to_string());
            let listener = tokio::net::TcpListener::bind(format!("{host}:{port}")).await?;
            let actual_port = listener.local_addr()?.port(); // get → 53427 (example)

            tracing::info!("Server running on http://{host}:{actual_port}");

            if !cfg!(debug_assertions) {
                tracing::info!("Opening browser...");
                if let Err(e) = utils::open_browser(&format!("http://127.0.0.1:{actual_port}")).await {
                    tracing::warn!("Failed to open browser automatically: {}. Please open http://127.0.0.1:{} manually.", e, actual_port);
                }
            }

            axum::serve(listener, app).await?;

            Ok(())
        })
}<|MERGE_RESOLUTION|>--- conflicted
+++ resolved
@@ -35,12 +35,7 @@
 };
 use models::{ApiResponse, Config, Environment};
 use routes::{
-<<<<<<< HEAD
-    attachments, auth, config, filesystem, health, projects, stream, task_attempts, task_templates, tasks,
-=======
-    auth, config, filesystem, github, health, projects, stream, task_attempts, task_templates,
-    tasks,
->>>>>>> 96f27ff8
+    attachments, auth, config, filesystem, github, health, projects, stream, task_attempts, task_templates, tasks,
 };
 use services::PrMonitorService;
 
@@ -254,41 +249,29 @@
                     .layer(from_fn_with_state(app_state.clone(), load_task_middleware)))
                 .merge(task_attempts::task_attempts_with_id_router(app_state.clone())
                     .layer(from_fn_with_state(app_state.clone(), load_task_attempt_middleware)));
-
-<<<<<<< HEAD
-            // Attachments routes
+          
             let attachment_routes = Router::new()
                 .nest("/attachments", attachments::routes());
-=======
+            
             // Conditionally add GitHub routes for cloud mode
             let mut api_routes = Router::new()
                 .merge(base_routes)
                 .merge(template_routes)
                 .merge(project_routes)
                 .merge(task_routes)
-                .merge(task_attempt_routes);
+                .merge(task_attempt_routes)
+                .merge(attachment_routes);
 
             if mode.is_cloud() {
                 api_routes = api_routes.merge(github::github_router());
                 tracing::info!("GitHub repository routes enabled (cloud mode)");
             }
->>>>>>> 96f27ff8
 
             // All routes (no auth required)
             let app_routes = Router::new()
                 .nest(
                     "/api",
-<<<<<<< HEAD
-                    Router::new()
-                        .merge(base_routes)
-                        .merge(template_routes)
-                        .merge(project_routes)
-                        .merge(task_routes)
-                        .merge(task_attempt_routes)
-                        .merge(attachment_routes)
-=======
                     api_routes
->>>>>>> 96f27ff8
                         .layer(from_fn_with_state(app_state.clone(), auth::sentry_user_context_middleware)),
                 );
 
