import { useEffect, useState } from 'react';
import { useTranslation } from 'react-i18next';
import {
  Card,
  CardContent,
  CardDescription,
  CardHeader,
  CardTitle,
} from '@/components/ui/card';
import { Button } from '@/components/ui/button';
import {
  Select,
  SelectContent,
  SelectItem,
  SelectTrigger,
  SelectValue,
} from '@/components/ui/select';
import { Label } from '@/components/ui/label';
import { Alert, AlertDescription } from '@/components/ui/alert';
import { Checkbox } from '@/components/ui/checkbox';
import { JSONEditor } from '@/components/ui/json-editor';
import { Loader2 } from 'lucide-react';

import { ExecutorConfigForm } from '@/components/ExecutorConfigForm';
import { useProfiles } from '@/hooks/useProfiles';
import { useUserSystem } from '@/components/ConfigProvider';
import { CreateConfigurationDialog } from '@/components/dialogs/settings/CreateConfigurationDialog';
import { DeleteConfigurationDialog } from '@/components/dialogs/settings/DeleteConfigurationDialog';
import type { BaseCodingAgent, ExecutorConfigs } from 'shared/types';

type ExecutorsMap = Record<string, Record<string, Record<string, unknown>>>;

export function AgentSettings() {
  const { t } = useTranslation('settings');
  // Use profiles hook for server state
  const {
    profilesContent: serverProfilesContent,
    profilesPath,
    isLoading: profilesLoading,
    isSaving: profilesSaving,
    error: profilesError,
    save: saveProfiles,
  } = useProfiles();

  const { reloadSystem } = useUserSystem();

  // Local editor state (draft that may differ from server)
  const [localProfilesContent, setLocalProfilesContent] = useState('');
  const [profilesSuccess, setProfilesSuccess] = useState(false);
  const [saveError, setSaveError] = useState<string | null>(null);

  // Form-based editor state
  const [useFormEditor, setUseFormEditor] = useState(true);
  const [selectedExecutorType, setSelectedExecutorType] =
    useState<BaseCodingAgent>('CLAUDE_CODE' as BaseCodingAgent);
  const [selectedConfiguration, setSelectedConfiguration] =
    useState<string>('DEFAULT');
  const [localParsedProfiles, setLocalParsedProfiles] =
    useState<ExecutorConfigs | null>(null);
  const [isDirty, setIsDirty] = useState(false);
  const selectedExecutorPayload =
    localParsedProfiles?.executors?.[selectedExecutorType]?.[
      selectedConfiguration
    ]?.[selectedExecutorType] || null;

  // Sync server state to local state when not dirty
  useEffect(() => {
    if (!isDirty && serverProfilesContent) {
      setLocalProfilesContent(serverProfilesContent);
      // Parse JSON inside effect to avoid object dependency
      try {
        const parsed = JSON.parse(serverProfilesContent);
        setLocalParsedProfiles(parsed);
      } catch (err) {
        console.error('Failed to parse profiles JSON:', err);
        setLocalParsedProfiles(null);
      }
    }
  }, [serverProfilesContent, isDirty]);

  // Sync raw profiles with parsed profiles
  const syncRawProfiles = (profiles: unknown) => {
    setLocalProfilesContent(JSON.stringify(profiles, null, 2));
  };

  // Mark profiles as dirty
  const markDirty = (nextProfiles: unknown) => {
    setLocalParsedProfiles(nextProfiles as ExecutorConfigs);
    syncRawProfiles(nextProfiles);
    setIsDirty(true);
  };

  // Open create dialog
  const openCreateDialog = async () => {
    try {
      const result = await CreateConfigurationDialog.show({
        executorType: selectedExecutorType,
        existingConfigs: Object.keys(
          localParsedProfiles?.executors?.[selectedExecutorType] || {}
        ),
      });

      if (result.action === 'created' && result.configName) {
        createConfiguration(
          selectedExecutorType,
          result.configName,
          result.cloneFrom
        );
      }
    } catch (error) {
      // User cancelled - do nothing
    }
  };

  // Create new configuration
  const createConfiguration = (
    executorType: string,
    configName: string,
    baseConfig?: string | null
  ) => {
    if (!localParsedProfiles || !localParsedProfiles.executors) return;

    const executorsMap =
      localParsedProfiles.executors as unknown as ExecutorsMap;
    const base =
      baseConfig && executorsMap[executorType]?.[baseConfig]?.[executorType]
        ? executorsMap[executorType][baseConfig][executorType]
        : {};

    const updatedProfiles = {
      ...localParsedProfiles,
      executors: {
        ...localParsedProfiles.executors,
        [executorType]: {
          ...executorsMap[executorType],
          [configName]: {
            [executorType]: base,
          },
        },
      },
    };

    markDirty(updatedProfiles);
    setSelectedConfiguration(configName);
  };

  // Open delete dialog
  const openDeleteDialog = async (configName: string) => {
    try {
      const result = await DeleteConfigurationDialog.show({
        configName,
        executorType: selectedExecutorType,
      });

      if (result === 'deleted') {
        await handleDeleteConfiguration(configName);
      }
    } catch (error) {
      // User cancelled - do nothing
    }
  };

  // Handle delete configuration
  const handleDeleteConfiguration = async (configToDelete: string) => {
    if (!localParsedProfiles) {
      return;
    }

    // Clear any previous errors
    setSaveError(null);

    try {
      // Validate that the configuration exists
      if (
        !localParsedProfiles.executors[selectedExecutorType]?.[configToDelete]
      ) {
        return;
      }

      // Check if this is the last configuration
      const currentConfigs = Object.keys(
        localParsedProfiles.executors[selectedExecutorType] || {}
      );
      if (currentConfigs.length <= 1) {
        return;
      }

      // Remove the configuration from the executor
      const remainingConfigs = {
        ...localParsedProfiles.executors[selectedExecutorType],
      };
      delete remainingConfigs[configToDelete];

      const updatedProfiles = {
        ...localParsedProfiles,
        executors: {
          ...localParsedProfiles.executors,
          [selectedExecutorType]: remainingConfigs,
        },
      };

      const executorsMap = updatedProfiles.executors as unknown as ExecutorsMap;
      // If no configurations left, create a blank DEFAULT (should not happen due to check above)
      if (Object.keys(remainingConfigs).length === 0) {
        executorsMap[selectedExecutorType] = {
          DEFAULT: { [selectedExecutorType]: {} },
        };
      }

      try {
        // Save using hook
        await saveProfiles(JSON.stringify(updatedProfiles, null, 2));

        // Update local state and reset dirty flag
        setLocalParsedProfiles(updatedProfiles);
        setLocalProfilesContent(JSON.stringify(updatedProfiles, null, 2));
        setIsDirty(false);

        // Select the next available configuration
        const nextConfigs = Object.keys(
          executorsMap[selectedExecutorType] || {}
        );
        const nextSelected = nextConfigs[0] || 'DEFAULT';
        setSelectedConfiguration(nextSelected);

        // Show success
        setProfilesSuccess(true);
        setTimeout(() => setProfilesSuccess(false), 3000);

        // Refresh global system so deleted configs are removed elsewhere
        reloadSystem();
      } catch (saveError: unknown) {
        console.error('Failed to save deletion to backend:', saveError);
        setSaveError(t('settings.agents.errors.deleteFailed'));
      }
    } catch (error) {
      console.error('Error deleting configuration:', error);
    }
  };

  const handleProfilesChange = (value: string) => {
    setLocalProfilesContent(value);
    setIsDirty(true);

    // Validate JSON on change
    if (value.trim()) {
      try {
        const parsed = JSON.parse(value);
        setLocalParsedProfiles(parsed);
      } catch (err) {
        // Invalid JSON, keep local content but clear parsed
        setLocalParsedProfiles(null);
      }
    }
  };

  const handleSaveProfiles = async () => {
    // Clear any previous errors
    setSaveError(null);

    try {
      const contentToSave =
        useFormEditor && localParsedProfiles
          ? JSON.stringify(localParsedProfiles, null, 2)
          : localProfilesContent;

      await saveProfiles(contentToSave);
      setProfilesSuccess(true);
      setIsDirty(false);
      setTimeout(() => setProfilesSuccess(false), 3000);

      // Update the local content if using form editor
      if (useFormEditor && localParsedProfiles) {
        setLocalProfilesContent(contentToSave);
      }

      // Refresh global system so new profiles are available elsewhere
      reloadSystem();
    } catch (err: unknown) {
      console.error('Failed to save profiles:', err);
      setSaveError(t('settings.agents.errors.saveFailed'));
    }
  };

  const handleExecutorConfigChange = (
    executorType: string,
    configuration: string,
    formData: unknown
  ) => {
    if (!localParsedProfiles || !localParsedProfiles.executors) return;

    const executorsMap =
      localParsedProfiles.executors as unknown as ExecutorsMap;
    // Update the parsed profiles with the new config
    const updatedProfiles = {
      ...localParsedProfiles,
      executors: {
        ...localParsedProfiles.executors,
        [executorType]: {
          ...executorsMap[executorType],
          [configuration]: {
            [executorType]: formData,
          },
        },
      },
    };

    markDirty(updatedProfiles);
  };

  const handleExecutorConfigSave = async (formData: unknown) => {
    if (!localParsedProfiles || !localParsedProfiles.executors) return;

    // Clear any previous errors
    setSaveError(null);

    // Update the parsed profiles with the saved config
    const updatedProfiles = {
      ...localParsedProfiles,
      executors: {
        ...localParsedProfiles.executors,
        [selectedExecutorType]: {
          ...localParsedProfiles.executors[selectedExecutorType],
          [selectedConfiguration]: {
            [selectedExecutorType]: formData,
          },
        },
      },
    };

    // Update state
    setLocalParsedProfiles(updatedProfiles);

    // Save the updated profiles directly
    try {
      const contentToSave = JSON.stringify(updatedProfiles, null, 2);

      await saveProfiles(contentToSave);
      setProfilesSuccess(true);
      setIsDirty(false);
      setTimeout(() => setProfilesSuccess(false), 3000);

      // Update the local content as well
      setLocalProfilesContent(contentToSave);

      // Refresh global system so new profiles are available elsewhere
      reloadSystem();
    } catch (err: unknown) {
      console.error('Failed to save profiles:', err);
      setSaveError(t('settings.agents.errors.saveConfigFailed'));
    }
  };

  if (profilesLoading) {
    return (
      <div className="flex items-center justify-center py-8">
        <Loader2 className="h-8 w-8 animate-spin" />
        <span className="ml-2">{t('settings.agents.loading')}</span>
      </div>
    );
  }

  return (
    <div className="space-y-6">
      {!!profilesError && (
        <Alert variant="destructive">
          <AlertDescription>
            {profilesError instanceof Error
              ? profilesError.message
              : String(profilesError)}
          </AlertDescription>
        </Alert>
      )}

      {profilesSuccess && (
        <Alert variant="success">
          <AlertDescription className="font-medium">
            {t('settings.agents.save.success')}
          </AlertDescription>
        </Alert>
      )}

      {saveError && (
        <Alert variant="destructive">
          <AlertDescription>{saveError}</AlertDescription>
        </Alert>
      )}

      <Card>
        <CardHeader>
          <CardTitle>{t('settings.agents.title')}</CardTitle>
          <CardDescription>{t('settings.agents.description')}</CardDescription>
        </CardHeader>
        <CardContent className="space-y-4">
          {/* Editor type toggle */}
          <div className="flex items-center space-x-2">
            <Checkbox
              id="use-form-editor"
              checked={!useFormEditor}
              onCheckedChange={(checked) => setUseFormEditor(!checked)}
              disabled={profilesLoading || !localParsedProfiles}
            />
            <Label htmlFor="use-form-editor">
              {t('settings.agents.editor.formLabel')}
            </Label>
          </div>

          {useFormEditor &&
          localParsedProfiles &&
          localParsedProfiles.executors ? (
            // Form-based editor
            <div className="space-y-4">
              <div className="grid grid-cols-2 gap-4">
                <div className="space-y-2">
                  <Label htmlFor="executor-type">
                    {t('settings.agents.editor.agentLabel')}
                  </Label>
                  <Select
                    value={selectedExecutorType}
                    onValueChange={(value) => {
                      setSelectedExecutorType(value as BaseCodingAgent);
                      // Reset configuration selection when executor type changes
                      setSelectedConfiguration('DEFAULT');
                    }}
                  >
                    <SelectTrigger id="executor-type">
                      <SelectValue
                        placeholder={t(
                          'settings.agents.editor.agentPlaceholder'
                        )}
                      />
                    </SelectTrigger>
                    <SelectContent>
                      {Object.keys(localParsedProfiles.executors).map(
                        (type) => (
                          <SelectItem key={type} value={type}>
                            {type}
                          </SelectItem>
                        )
                      )}
                    </SelectContent>
                  </Select>
                </div>

                <div className="space-y-2">
                  <Label htmlFor="configuration">
                    {t('settings.agents.editor.configLabel')}
                  </Label>
                  <div className="flex gap-2">
                    <Select
                      value={selectedConfiguration}
                      onValueChange={(value) => {
                        if (value === '__create__') {
                          openCreateDialog();
                        } else {
                          setSelectedConfiguration(value);
                        }
                      }}
                      disabled={
                        !localParsedProfiles.executors[selectedExecutorType]
                      }
                    >
                      <SelectTrigger id="configuration">
                        <SelectValue
                          placeholder={t(
                            'settings.agents.editor.configPlaceholder'
                          )}
                        />
                      </SelectTrigger>
                      <SelectContent>
                        {Object.keys(
                          localParsedProfiles.executors[selectedExecutorType] ||
                            {}
                        ).map((configuration) => (
                          <SelectItem key={configuration} value={configuration}>
                            {configuration}
                          </SelectItem>
                        ))}
                        <SelectItem value="__create__">
                          {t('settings.agents.editor.createNew')}
                        </SelectItem>
                      </SelectContent>
                    </Select>
                    <Button
                      variant="destructive"
                      size="sm"
                      className="h-10"
                      onClick={() => openDeleteDialog(selectedConfiguration)}
                      disabled={
                        profilesSaving ||
                        !localParsedProfiles.executors[selectedExecutorType] ||
                        Object.keys(
                          localParsedProfiles.executors[selectedExecutorType] ||
                            {}
                        ).length <= 1
                      }
                      title={
                        Object.keys(
                          localParsedProfiles.executors[selectedExecutorType] ||
                            {}
                        ).length <= 1
                          ? t('settings.agents.editor.deleteTitle')
                          : t('settings.agents.editor.deleteButton', {
                              name: selectedConfiguration,
                            })
                      }
                    >
                      {t('settings.agents.editor.deleteText')}
                    </Button>
                  </div>
                </div>
              </div>

<<<<<<< HEAD
              {selectedExecutorPayload && (
                <ExecutorConfigForm
                  key={`${selectedExecutorType}:${selectedConfiguration}`}
                  executor={selectedExecutorType as any}
                  value={selectedExecutorPayload}
                  onChange={(formData) =>
                    handleExecutorConfigChange(
                      selectedExecutorType,
                      selectedConfiguration,
                      formData
                    )
                  }
                  onSave={handleExecutorConfigSave}
                  disabled={profilesSaving}
                  isSaving={profilesSaving}
                  isDirty={isDirty}
                />
              )}
=======
              {(() => {
                const executorsMap =
                  localParsedProfiles.executors as unknown as ExecutorsMap;
                return (
                  !!executorsMap[selectedExecutorType]?.[
                    selectedConfiguration
                  ]?.[selectedExecutorType] && (
                    <ExecutorConfigForm
                      executor={selectedExecutorType}
                      value={
                        (executorsMap[selectedExecutorType][
                          selectedConfiguration
                        ][selectedExecutorType] as Record<string, unknown>) ||
                        {}
                      }
                      onChange={(formData) =>
                        handleExecutorConfigChange(
                          selectedExecutorType,
                          selectedConfiguration,
                          formData
                        )
                      }
                      onSave={handleExecutorConfigSave}
                      disabled={profilesSaving}
                      isSaving={profilesSaving}
                      isDirty={isDirty}
                    />
                  )
                );
              })()}
>>>>>>> 23b0d9c0
            </div>
          ) : (
            // Raw JSON editor
            <div className="space-y-4">
              <div className="space-y-2">
                <Label htmlFor="profiles-editor">
                  {t('settings.agents.editor.jsonLabel')}
                </Label>
                <JSONEditor
                  id="profiles-editor"
                  placeholder={t('settings.agents.editor.jsonPlaceholder')}
                  value={
                    profilesLoading
                      ? t('settings.agents.editor.jsonLoading')
                      : localProfilesContent
                  }
                  onChange={handleProfilesChange}
                  disabled={profilesLoading}
                  minHeight={300}
                />
              </div>

              {!profilesError && profilesPath && (
                <div className="space-y-2">
                  <p className="text-sm text-muted-foreground">
                    <span className="font-medium">
                      {t('settings.agents.editor.pathLabel')}
                    </span>{' '}
                    <span className="font-mono text-xs">{profilesPath}</span>
                  </p>
                </div>
              )}
            </div>
          )}
        </CardContent>
      </Card>

      {!useFormEditor && (
        <div className="sticky bottom-0 z-10 bg-background/80 backdrop-blur-sm border-t py-4">
          <div className="flex justify-end">
            <Button
              onClick={handleSaveProfiles}
              disabled={!isDirty || profilesSaving || !!profilesError}
            >
              {profilesSaving && (
                <Loader2 className="mr-2 h-4 w-4 animate-spin" />
              )}
              {t('settings.agents.save.button')}
            </Button>
          </div>
        </div>
      )}
    </div>
  );
}<|MERGE_RESOLUTION|>--- conflicted
+++ resolved
@@ -511,26 +511,6 @@
                 </div>
               </div>
 
-<<<<<<< HEAD
-              {selectedExecutorPayload && (
-                <ExecutorConfigForm
-                  key={`${selectedExecutorType}:${selectedConfiguration}`}
-                  executor={selectedExecutorType as any}
-                  value={selectedExecutorPayload}
-                  onChange={(formData) =>
-                    handleExecutorConfigChange(
-                      selectedExecutorType,
-                      selectedConfiguration,
-                      formData
-                    )
-                  }
-                  onSave={handleExecutorConfigSave}
-                  disabled={profilesSaving}
-                  isSaving={profilesSaving}
-                  isDirty={isDirty}
-                />
-              )}
-=======
               {(() => {
                 const executorsMap =
                   localParsedProfiles.executors as unknown as ExecutorsMap;
@@ -561,7 +541,6 @@
                   )
                 );
               })()}
->>>>>>> 23b0d9c0
             </div>
           ) : (
             // Raw JSON editor
