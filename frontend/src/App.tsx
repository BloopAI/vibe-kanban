import { useEffect } from 'react';
import {
  BrowserRouter,
  Route,
  Routes,
  useLocation,
  Navigate,
} from 'react-router-dom';
import { Navbar } from '@/components/layout/navbar';
import { Projects } from '@/pages/projects';
import { ProjectTasks } from '@/pages/project-tasks';

import {
  SettingsLayout,
  GeneralSettings,
  AgentSettings,
  McpSettings,
} from '@/pages/settings/';
import {
  UserSystemProvider,
  useUserSystem,
} from '@/components/config-provider';
import { ThemeProvider } from '@/components/theme-provider';
import { SearchProvider } from '@/contexts/search-context';

import { ProjectProvider } from '@/contexts/project-context';
import { ThemeMode } from 'shared/types';
import * as Sentry from '@sentry/react';
import { Loader } from '@/components/ui/loader';
<<<<<<< HEAD
import { GitHubLoginDialog } from '@/components/GitHubLoginDialog';
// import { ReleaseNotesDialog } from '@/components/ReleaseNotesDialog';
=======

>>>>>>> f2585fd7
import { AppWithStyleOverride } from '@/utils/style-override';
import { WebviewContextMenu } from '@/vscode/ContextMenu';
import { DevBanner } from '@/components/DevBanner';
import NiceModal from '@ebay/nice-modal-react';
import { OnboardingResult } from './components/dialogs/global/OnboardingDialog';

const SentryRoutes = Sentry.withSentryReactRouterV6Routing(Routes);

function AppContent() {
  const { config, updateAndSaveConfig, loading } = useUserSystem();
  const location = useLocation();
<<<<<<< HEAD
  const {
    isOpen: editorDialogOpen,
    selectedAttempt,
    closeEditorDialog,
  } = useEditorDialog();
  const [showDisclaimer, setShowDisclaimer] = useState(false);
  const [showOnboarding, setShowOnboarding] = useState(false);
  const [showPrivacyOptIn, setShowPrivacyOptIn] = useState(false);
  const [showGitHubLogin, setShowGitHubLogin] = useState(false);
  // const [showReleaseNotes, setShowReleaseNotes] = useState(false);
  const showNavbar = !location.pathname.endsWith('/full');

  useEffect(() => {
    if (config) {
      setShowDisclaimer(!config.disclaimer_acknowledged);
      if (config.disclaimer_acknowledged) {
        setShowOnboarding(!config.onboarding_acknowledged);
        if (config.onboarding_acknowledged) {
          if (!config.github_login_acknowledged) {
            setShowGitHubLogin(true);
          } else if (!config.telemetry_acknowledged) {
            setShowPrivacyOptIn(true);
          } /* else if (config.show_release_notes) {
            setShowReleaseNotes(true);
          } */
        }
      }
    }
  }, [config]);

  const handleDisclaimerAccept = async () => {
    if (!config) return;

    updateConfig({ disclaimer_acknowledged: true });

    try {
      await configApi.saveConfig({ ...config, disclaimer_acknowledged: true });
      setShowDisclaimer(false);
      setShowOnboarding(!config.onboarding_acknowledged);
    } catch (err) {
      console.error('Error saving config:', err);
    }
  };

  const handleOnboardingComplete = async (onboardingConfig: {
    profile: ExecutorProfileId;
    editor: { editor_type: EditorType; custom_command: string | null };
  }) => {
    if (!config) return;
=======

  const showNavbar = !location.pathname.endsWith('/full');

  useEffect(() => {
    const handleOnboardingComplete = async (
      onboardingConfig: OnboardingResult
    ) => {
      const updatedConfig = {
        ...config,
        onboarding_acknowledged: true,
        executor_profile: onboardingConfig.profile,
        editor: onboardingConfig.editor,
      };
>>>>>>> f2585fd7

      updateAndSaveConfig(updatedConfig);
    };

    const handleDisclaimerAccept = async () => {
      await updateAndSaveConfig({ disclaimer_acknowledged: true });
    };

    const handleGitHubLoginComplete = async () => {
      await updateAndSaveConfig({ github_login_acknowledged: true });
    };

    const handleTelemetryOptIn = async (analyticsEnabled: boolean) => {
      await updateAndSaveConfig({
        telemetry_acknowledged: true,
        analytics_enabled: analyticsEnabled,
      });
    };

    const handleReleaseNotesClose = async () => {
      await updateAndSaveConfig({ show_release_notes: false });
    };

    const checkOnboardingSteps = async () => {
      if (!config) return;

<<<<<<< HEAD
    try {
      await configApi.saveConfig(updatedConfig);
      setShowPrivacyOptIn(false);
      /* if (updatedConfig.show_release_notes) {
        setShowReleaseNotes(true);
      } */
    } catch (err) {
      console.error('Error saving config:', err);
    }
  };
=======
      if (!config.disclaimer_acknowledged) {
        await NiceModal.show('disclaimer');
        await handleDisclaimerAccept();
        await NiceModal.hide('disclaimer');
      }
>>>>>>> f2585fd7

      if (!config.onboarding_acknowledged) {
        const onboardingResult: OnboardingResult =
          await NiceModal.show('onboarding');
        await handleOnboardingComplete(onboardingResult);
        await NiceModal.hide('onboarding');
      }

<<<<<<< HEAD
      const updatedConfig = {
        ...latestUserSystem.config,
        github_login_acknowledged: true,
      };
      updateConfig(updatedConfig);
      await configApi.saveConfig(updatedConfig);
    } catch (err) {
      console.error('Error refreshing config:', err);
    } finally {
      if (!config?.telemetry_acknowledged) {
        setShowPrivacyOptIn(true);
      } /* else if (config?.show_release_notes) {
        setShowReleaseNotes(true);
      } */
    }
  };

  /* const handleReleaseNotesClose = async () => {
    if (!config) return;
=======
      if (!config.github_login_acknowledged) {
        await NiceModal.show('github-login');
        await handleGitHubLoginComplete();
        await NiceModal.hide('github-login');
      }

      if (!config.telemetry_acknowledged) {
        const analyticsEnabled: boolean =
          await NiceModal.show('privacy-opt-in');
        await handleTelemetryOptIn(analyticsEnabled);
        await NiceModal.hide('privacy-opt-in');
      }
>>>>>>> f2585fd7

      if (config.show_release_notes) {
        await NiceModal.show('release-notes');
        await handleReleaseNotesClose();
        await NiceModal.hide('release-notes');
      }
    };

<<<<<<< HEAD
    updateConfig(updatedConfig);

    try {
      await configApi.saveConfig(updatedConfig);
      setShowReleaseNotes(false);
    } catch (err) {
      console.error('Error saving config:', err);
    }
  }; */
=======
    checkOnboardingSteps();
  }, [config]);
>>>>>>> f2585fd7

  if (loading) {
    return (
      <div className="min-h-screen bg-background flex items-center justify-center">
        <Loader message="Loading..." size={32} />
      </div>
    );
  }

  return (
    <ThemeProvider initialTheme={config?.theme || ThemeMode.SYSTEM}>
      <AppWithStyleOverride>
        <SearchProvider>
          <div className="h-screen flex flex-col bg-background">
            {/* Custom context menu and VS Code-friendly interactions when embedded in iframe */}
            <WebviewContextMenu />
<<<<<<< HEAD
            <GitHubLoginDialog
              open={showGitHubLogin}
              onOpenChange={handleGitHubLoginComplete}
            />
            <DisclaimerDialog
              open={showDisclaimer}
              onAccept={handleDisclaimerAccept}
            />
            <OnboardingDialog
              open={showOnboarding}
              onComplete={handleOnboardingComplete}
            />
            <PrivacyOptInDialog
              open={showPrivacyOptIn}
              onComplete={handlePrivacyOptInComplete}
            />
            {/* <ReleaseNotesDialog
              open={showReleaseNotes}
              onClose={handleReleaseNotesClose}
            /> */}
            <EditorSelectionDialog
              isOpen={editorDialogOpen}
              onClose={closeEditorDialog}
              selectedAttempt={selectedAttempt}
            />
            <CreatePRDialog />
            <TaskFormDialogContainer />
=======

>>>>>>> f2585fd7
            {showNavbar && <DevBanner />}
            {showNavbar && <Navbar />}
            <div className="flex-1 h-full overflow-y-scroll">
              <SentryRoutes>
                <Route path="/" element={<Projects />} />
                <Route path="/projects" element={<Projects />} />
                <Route path="/projects/:projectId" element={<Projects />} />
                <Route
                  path="/projects/:projectId/tasks"
                  element={<ProjectTasks />}
                />
                <Route
                  path="/projects/:projectId/tasks/:taskId/attempts/:attemptId"
                  element={<ProjectTasks />}
                />
                <Route
                  path="/projects/:projectId/tasks/:taskId/attempts/:attemptId/full"
                  element={<ProjectTasks />}
                />
                <Route
                  path="/projects/:projectId/tasks/:taskId"
                  element={<ProjectTasks />}
                />
                <Route path="/settings/*" element={<SettingsLayout />}>
                  <Route index element={<Navigate to="general" replace />} />
                  <Route path="general" element={<GeneralSettings />} />
                  <Route path="agents" element={<AgentSettings />} />
                  <Route path="mcp" element={<McpSettings />} />
                </Route>
                {/* Redirect old MCP route */}
                <Route
                  path="/mcp-servers"
                  element={<Navigate to="/settings/mcp" replace />}
                />
              </SentryRoutes>
            </div>
          </div>
        </SearchProvider>
      </AppWithStyleOverride>
    </ThemeProvider>
  );
}

function App() {
  return (
    <BrowserRouter>
      <UserSystemProvider>
        <ProjectProvider>
          <NiceModal.Provider>
            <AppContent />
          </NiceModal.Provider>
        </ProjectProvider>
      </UserSystemProvider>
    </BrowserRouter>
  );
}

export default App;<|MERGE_RESOLUTION|>--- conflicted
+++ resolved
@@ -9,30 +9,19 @@
 import { Navbar } from '@/components/layout/navbar';
 import { Projects } from '@/pages/projects';
 import { ProjectTasks } from '@/pages/project-tasks';
-
 import {
   SettingsLayout,
   GeneralSettings,
   AgentSettings,
   McpSettings,
 } from '@/pages/settings/';
-import {
-  UserSystemProvider,
-  useUserSystem,
-} from '@/components/config-provider';
+import { UserSystemProvider, useUserSystem } from '@/components/config-provider';
 import { ThemeProvider } from '@/components/theme-provider';
 import { SearchProvider } from '@/contexts/search-context';
-
 import { ProjectProvider } from '@/contexts/project-context';
 import { ThemeMode } from 'shared/types';
 import * as Sentry from '@sentry/react';
 import { Loader } from '@/components/ui/loader';
-<<<<<<< HEAD
-import { GitHubLoginDialog } from '@/components/GitHubLoginDialog';
-// import { ReleaseNotesDialog } from '@/components/ReleaseNotesDialog';
-=======
-
->>>>>>> f2585fd7
 import { AppWithStyleOverride } from '@/utils/style-override';
 import { WebviewContextMenu } from '@/vscode/ContextMenu';
 import { DevBanner } from '@/components/DevBanner';
@@ -44,77 +33,23 @@
 function AppContent() {
   const { config, updateAndSaveConfig, loading } = useUserSystem();
   const location = useLocation();
-<<<<<<< HEAD
-  const {
-    isOpen: editorDialogOpen,
-    selectedAttempt,
-    closeEditorDialog,
-  } = useEditorDialog();
-  const [showDisclaimer, setShowDisclaimer] = useState(false);
-  const [showOnboarding, setShowOnboarding] = useState(false);
-  const [showPrivacyOptIn, setShowPrivacyOptIn] = useState(false);
-  const [showGitHubLogin, setShowGitHubLogin] = useState(false);
-  // const [showReleaseNotes, setShowReleaseNotes] = useState(false);
   const showNavbar = !location.pathname.endsWith('/full');
 
   useEffect(() => {
-    if (config) {
-      setShowDisclaimer(!config.disclaimer_acknowledged);
-      if (config.disclaimer_acknowledged) {
-        setShowOnboarding(!config.onboarding_acknowledged);
-        if (config.onboarding_acknowledged) {
-          if (!config.github_login_acknowledged) {
-            setShowGitHubLogin(true);
-          } else if (!config.telemetry_acknowledged) {
-            setShowPrivacyOptIn(true);
-          } /* else if (config.show_release_notes) {
-            setShowReleaseNotes(true);
-          } */
-        }
-      }
-    }
-  }, [config]);
-
-  const handleDisclaimerAccept = async () => {
     if (!config) return;
 
-    updateConfig({ disclaimer_acknowledged: true });
+    const handleDisclaimerAccept = async () => {
+      await updateAndSaveConfig({ disclaimer_acknowledged: true });
+    };
 
-    try {
-      await configApi.saveConfig({ ...config, disclaimer_acknowledged: true });
-      setShowDisclaimer(false);
-      setShowOnboarding(!config.onboarding_acknowledged);
-    } catch (err) {
-      console.error('Error saving config:', err);
-    }
-  };
-
-  const handleOnboardingComplete = async (onboardingConfig: {
-    profile: ExecutorProfileId;
-    editor: { editor_type: EditorType; custom_command: string | null };
-  }) => {
-    if (!config) return;
-=======
-
-  const showNavbar = !location.pathname.endsWith('/full');
-
-  useEffect(() => {
     const handleOnboardingComplete = async (
       onboardingConfig: OnboardingResult
     ) => {
-      const updatedConfig = {
-        ...config,
+      await updateAndSaveConfig({
         onboarding_acknowledged: true,
         executor_profile: onboardingConfig.profile,
         editor: onboardingConfig.editor,
-      };
->>>>>>> f2585fd7
-
-      updateAndSaveConfig(updatedConfig);
-    };
-
-    const handleDisclaimerAccept = async () => {
-      await updateAndSaveConfig({ disclaimer_acknowledged: true });
+      });
     };
 
     const handleGitHubLoginComplete = async () => {
@@ -135,24 +70,11 @@
     const checkOnboardingSteps = async () => {
       if (!config) return;
 
-<<<<<<< HEAD
-    try {
-      await configApi.saveConfig(updatedConfig);
-      setShowPrivacyOptIn(false);
-      /* if (updatedConfig.show_release_notes) {
-        setShowReleaseNotes(true);
-      } */
-    } catch (err) {
-      console.error('Error saving config:', err);
-    }
-  };
-=======
       if (!config.disclaimer_acknowledged) {
         await NiceModal.show('disclaimer');
         await handleDisclaimerAccept();
         await NiceModal.hide('disclaimer');
       }
->>>>>>> f2585fd7
 
       if (!config.onboarding_acknowledged) {
         const onboardingResult: OnboardingResult =
@@ -161,27 +83,6 @@
         await NiceModal.hide('onboarding');
       }
 
-<<<<<<< HEAD
-      const updatedConfig = {
-        ...latestUserSystem.config,
-        github_login_acknowledged: true,
-      };
-      updateConfig(updatedConfig);
-      await configApi.saveConfig(updatedConfig);
-    } catch (err) {
-      console.error('Error refreshing config:', err);
-    } finally {
-      if (!config?.telemetry_acknowledged) {
-        setShowPrivacyOptIn(true);
-      } /* else if (config?.show_release_notes) {
-        setShowReleaseNotes(true);
-      } */
-    }
-  };
-
-  /* const handleReleaseNotesClose = async () => {
-    if (!config) return;
-=======
       if (!config.github_login_acknowledged) {
         await NiceModal.show('github-login');
         await handleGitHubLoginComplete();
@@ -194,7 +95,6 @@
         await handleTelemetryOptIn(analyticsEnabled);
         await NiceModal.hide('privacy-opt-in');
       }
->>>>>>> f2585fd7
 
       if (config.show_release_notes) {
         await NiceModal.show('release-notes');
@@ -203,20 +103,8 @@
       }
     };
 
-<<<<<<< HEAD
-    updateConfig(updatedConfig);
-
-    try {
-      await configApi.saveConfig(updatedConfig);
-      setShowReleaseNotes(false);
-    } catch (err) {
-      console.error('Error saving config:', err);
-    }
-  }; */
-=======
     checkOnboardingSteps();
-  }, [config]);
->>>>>>> f2585fd7
+  }, [config, updateAndSaveConfig]);
 
   if (loading) {
     return (
@@ -233,37 +121,6 @@
           <div className="h-screen flex flex-col bg-background">
             {/* Custom context menu and VS Code-friendly interactions when embedded in iframe */}
             <WebviewContextMenu />
-<<<<<<< HEAD
-            <GitHubLoginDialog
-              open={showGitHubLogin}
-              onOpenChange={handleGitHubLoginComplete}
-            />
-            <DisclaimerDialog
-              open={showDisclaimer}
-              onAccept={handleDisclaimerAccept}
-            />
-            <OnboardingDialog
-              open={showOnboarding}
-              onComplete={handleOnboardingComplete}
-            />
-            <PrivacyOptInDialog
-              open={showPrivacyOptIn}
-              onComplete={handlePrivacyOptInComplete}
-            />
-            {/* <ReleaseNotesDialog
-              open={showReleaseNotes}
-              onClose={handleReleaseNotesClose}
-            /> */}
-            <EditorSelectionDialog
-              isOpen={editorDialogOpen}
-              onClose={closeEditorDialog}
-              selectedAttempt={selectedAttempt}
-            />
-            <CreatePRDialog />
-            <TaskFormDialogContainer />
-=======
-
->>>>>>> f2585fd7
             {showNavbar && <DevBanner />}
             {showNavbar && <Navbar />}
             <div className="flex-1 h-full overflow-y-scroll">
@@ -321,4 +178,4 @@
   );
 }
 
-export default App;+export default App;
