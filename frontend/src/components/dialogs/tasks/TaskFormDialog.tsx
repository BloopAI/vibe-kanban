--- conflicted
+++ resolved
@@ -45,12 +45,6 @@
   ExecutorProfileId,
   ImageResponse,
 } from 'shared/types';
-<<<<<<< HEAD
-import NiceModal, { useModal } from '@ebay/nice-modal-react';
-import { useKeySubmitTask, useKeySubmitTaskAlt, Scope } from '@/keyboard';
-import { defineModal } from '@/lib/modals';
-=======
->>>>>>> 8579029a
 
 interface Task {
   id: string;
@@ -62,160 +56,16 @@
   updated_at: string;
 }
 
-<<<<<<< HEAD
-export interface TaskFormDialogProps {
-  task?: Task | null; // Optional for create mode
-  projectId?: string; // For file search and tag functionality
-  initialTask?: Task | null; // For duplicating an existing task
-  initialBaseBranch?: string; // For pre-selecting base branch in spinoff
-  parentTaskAttemptId?: string; // For linking to parent task attempt
-}
-
-const TaskFormDialogImpl = NiceModal.create<TaskFormDialogProps>(
-  ({
-    task,
-    projectId,
-    initialTask,
-    initialBaseBranch,
-    parentTaskAttemptId,
-  }) => {
-    const modal = useModal();
-    const { createTask, createAndStart, updateTask } =
-      useTaskMutations(projectId);
-    const { system, profiles } = useUserSystem();
-    const [title, setTitle] = useState('');
-    const [description, setDescription] = useState('');
-    const [status, setStatus] = useState<TaskStatus>('todo');
-    const [isSubmitting, setIsSubmitting] = useState(false);
-    const [isSubmittingAndStart, setIsSubmittingAndStart] = useState(false);
-    const [showDiscardWarning, setShowDiscardWarning] = useState(false);
-    const [images, setImages] = useState<ImageResponse[]>([]);
-    const [newlyUploadedImageIds, setNewlyUploadedImageIds] = useState<
-      string[]
-    >([]);
-    const [branches, setBranches] = useState<GitBranch[]>([]);
-    const [selectedBranch, setSelectedBranch] = useState<string>('');
-    const [selectedExecutorProfile, setSelectedExecutorProfile] =
-      useState<ExecutorProfileId | null>(null);
-    const [quickstartExpanded, setQuickstartExpanded] =
-      useState<boolean>(false);
-    const imageUploadRef = useRef<ImageUploadSectionHandle>(null);
-    const [isTextareaFocused, setIsTextareaFocused] = useState(false);
-
-    const isEditMode = Boolean(task);
-
-    // Check if there's any content that would be lost
-    const hasUnsavedChanges = useCallback(() => {
-      if (!isEditMode) {
-        // Create mode - warn when there's content
-        return title.trim() !== '' || description.trim() !== '';
-      } else if (task) {
-        // Edit mode - warn when current values differ from original task
-        const titleChanged = title.trim() !== task.title.trim();
-        const descriptionChanged =
-          (description || '').trim() !== (task.description || '').trim();
-        const statusChanged = status !== task.status;
-        return titleChanged || descriptionChanged || statusChanged;
-      }
-      return false;
-    }, [title, description, status, isEditMode, task]);
-
-    // Warn on browser/tab close if there are unsaved changes
-    useEffect(() => {
-      if (!modal.visible) return; // dialog closed → nothing to do
-
-      // always re-evaluate latest fields via hasUnsavedChanges()
-      const handleBeforeUnload = (e: BeforeUnloadEvent) => {
-        if (hasUnsavedChanges()) {
-          e.preventDefault();
-          // Chrome / Edge still require returnValue to be set
-          e.returnValue = '';
-          return '';
-        }
-        // nothing returned → no prompt
-      };
-
-      window.addEventListener('beforeunload', handleBeforeUnload);
-      return () =>
-        window.removeEventListener('beforeunload', handleBeforeUnload);
-    }, [modal.visible, hasUnsavedChanges]); // hasUnsavedChanges is memoised with title/descr deps
-
-    useEffect(() => {
-      if (task) {
-        // Edit mode - populate with existing task data
-        setTitle(task.title);
-        setDescription(task.description || '');
-        setStatus(task.status);
-
-        // Load existing images for the task
-        if (modal.visible) {
-          imagesApi
-            .getTaskImages(task.id)
-            .then((taskImages) => setImages(taskImages))
-            .catch((err) => {
-              console.error('Failed to load task images:', err);
-              setImages([]);
-            });
-        }
-      } else if (initialTask) {
-        // Duplicate mode - pre-fill from existing task but reset status to 'todo' and no images
-        setTitle(initialTask.title);
-        setDescription(initialTask.description || '');
-        setStatus('todo'); // Always start duplicated tasks as 'todo'
-        setImages([]);
-        setNewlyUploadedImageIds([]);
-      } else {
-        // Create mode - reset to defaults
-        setTitle('');
-        setDescription('');
-        setStatus('todo');
-        setImages([]);
-        setNewlyUploadedImageIds([]);
-        setSelectedBranch('');
-        setSelectedExecutorProfile(system.config?.executor_profile || null);
-        setQuickstartExpanded(false);
-      }
-    }, [task, initialTask, modal.visible, system.config?.executor_profile]);
-
-    // Fetch branches when dialog opens in create mode
-    useEffect(() => {
-      if (modal.visible && !isEditMode && projectId) {
-        projectsApi
-          .getBranches(projectId)
-          .then((projectBranches) => {
-            // Set branches and default to initialBaseBranch if provided, otherwise current branch
-            setBranches(projectBranches);
-
-            if (
-              initialBaseBranch &&
-              projectBranches.some((b) => b.name === initialBaseBranch)
-            ) {
-              // Use initialBaseBranch if it exists in the project branches (for spinoff)
-              setSelectedBranch(initialBaseBranch);
-            } else {
-              // Default behavior: use current branch or first available
-              const currentBranch = projectBranches.find((b) => b.is_current);
-              const defaultBranch = currentBranch || projectBranches[0];
-              if (defaultBranch) {
-                setSelectedBranch(defaultBranch.name);
-              }
-            }
-          })
-          .catch(console.error);
-      }
-    }, [modal.visible, isEditMode, projectId, initialBaseBranch]);
-=======
 export type TaskFormDialogProps =
   | { mode: 'create'; projectId: string }
   | { mode: 'edit'; projectId: string; task: Task }
   | { mode: 'duplicate'; projectId: string; initialTask: Task }
   | {
-      mode: 'subtask';
-      projectId: string;
-      parentTaskAttemptId: string;
-      initialBaseBranch: string;
-    };
->>>>>>> 8579029a
+    mode: 'subtask';
+    projectId: string;
+    parentTaskAttemptId: string;
+    initialBaseBranch: string;
+  };
 
 type TaskFormValues = {
   title: string;
@@ -681,18 +531,6 @@
                 <ImageIcon className="h-4 w-4" />
               </Button>
             </div>
-<<<<<<< HEAD
-          </DialogContent>
-        </Dialog>
-      </>
-    );
-  }
-);
-
-export const TaskFormDialog = defineModal<TaskFormDialogProps, void>(
-  TaskFormDialogImpl
-);
-=======
 
             {/* Autostart switch */}
             <div className="flex items-center gap-3">
@@ -783,5 +621,4 @@
       )}
     </>
   );
-});
->>>>>>> 8579029a
+});