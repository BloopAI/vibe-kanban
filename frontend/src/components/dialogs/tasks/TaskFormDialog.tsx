--- conflicted
+++ resolved
@@ -53,9 +53,6 @@
 }
 
 export const TaskFormDialog = NiceModal.create<TaskFormDialogProps>(
-<<<<<<< HEAD
-  ({ task, projectId, initialTemplate, initialTask }: TaskFormDialogProps) => {
-=======
   ({
     task,
     projectId,
@@ -64,7 +61,6 @@
     initialBaseBranch,
     parentTaskAttemptId,
   }) => {
->>>>>>> d87f6d71
     const modal = useModal();
     const { createTask, createAndStart, updateTask } =
       useTaskMutations(projectId);
@@ -169,13 +165,11 @@
         setSelectedTemplate('');
         setImages([]);
         setNewlyUploadedImageIds([]);
-<<<<<<< HEAD
+        // Reset both our branch template and upstream quickstart fields
         setBranchTemplate('');
-=======
         setSelectedBranch('');
         setSelectedExecutorProfile(system.config?.executor_profile || null);
         setQuickstartExpanded(false);
->>>>>>> d87f6d71
       }
     }, [
       task,
@@ -330,12 +324,8 @@
                 title,
                 description: description || null,
                 status,
-<<<<<<< HEAD
                 branch_template: branchTemplate || null,
-                parent_task_attempt: null,
-=======
                 parent_task_attempt: parentTaskAttemptId || null,
->>>>>>> d87f6d71
                 image_ids: imageIds || null,
               },
             },
@@ -351,12 +341,8 @@
               project_id: projectId,
               title,
               description: description || null,
-<<<<<<< HEAD
               branch_template: branchTemplate || null,
-              parent_task_attempt: null,
-=======
               parent_task_attempt: parentTaskAttemptId || null,
->>>>>>> d87f6d71
               image_ids: imageIds || null,
             },
             {
@@ -406,24 +392,16 @@
 
           createAndStart.mutate(
             {
-<<<<<<< HEAD
-              project_id: projectId,
-              title,
-              description: description || null,
-              branch_template: branchTemplate || null,
-              parent_task_attempt: null,
-              image_ids: imageIds || null,
-=======
               task: {
                 project_id: projectId,
                 title,
                 description: description || null,
+                branch_template: branchTemplate || null,
                 parent_task_attempt: parentTaskAttemptId || null,
                 image_ids: imageIds || null,
               },
               executor_profile_id: finalExecutorProfile,
               base_branch: selectedBranch,
->>>>>>> d87f6d71
             },
             {
               onSuccess: () => {
