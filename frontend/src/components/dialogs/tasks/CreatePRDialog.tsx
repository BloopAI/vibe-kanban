--- conflicted
+++ resolved
@@ -239,10 +239,7 @@
 
     return (
       <>
-        <Dialog
-          open={modal.visible}
-          onOpenChange={() => handleCancelCreatePR()}
-        >
+        <Dialog open={modal.visible} onOpenChange={() => handleCancelCreatePR()}>
           <DialogContent className="sm:max-w-[525px]">
             <DialogHeader>
               <DialogTitle>{t('createPrDialog.title')}</DialogTitle>
@@ -298,25 +295,18 @@
                   />
                 </div>
                 {ghCliHelp?.variant && (
-                  <Alert
-                    variant="default"
-                    className="border-primary/30 bg-primary/10 text-primary"
-                  >
+                  <Alert variant="default">
                     <AlertTitle>
                       {getGhCliHelpTitle(ghCliHelp.variant)}
                     </AlertTitle>
                     <AlertDescription className="space-y-3">
                       <p>{ghCliHelp.message}</p>
-                      <GhCliHelpInstructions
-                        variant={ghCliHelp.variant}
-                        t={t}
-                      />
+                      <GhCliHelpInstructions variant={ghCliHelp.variant} t={t} />
                     </AlertDescription>
                   </Alert>
                 )}
                 {error && <Alert variant="destructive">{error}</Alert>}
               </div>
-<<<<<<< HEAD
             )}
             <DialogFooter>
               <Button variant="outline" onClick={handleCancelCreatePR}>
@@ -341,48 +331,7 @@
         </Dialog>
       </>
     );
-  }
-);
-=======
-              {ghCliHelp?.variant && (
-                <Alert variant="default">
-                  <AlertTitle>
-                    {getGhCliHelpTitle(ghCliHelp.variant)}
-                  </AlertTitle>
-                  <AlertDescription className="space-y-3">
-                    <p>{ghCliHelp.message}</p>
-                    <GhCliHelpInstructions variant={ghCliHelp.variant} t={t} />
-                  </AlertDescription>
-                </Alert>
-              )}
-              {error && <Alert variant="destructive">{error}</Alert>}
-            </div>
-          )}
-          <DialogFooter>
-            <Button variant="outline" onClick={handleCancelCreatePR}>
-              {t('common:buttons.cancel')}
-            </Button>
-            <Button
-              onClick={handleConfirmCreatePR}
-              disabled={creatingPR || !prTitle.trim()}
-              className="bg-blue-600 hover:bg-blue-700"
-            >
-              {creatingPR ? (
-                <>
-                  <Loader2 className="mr-2 h-4 w-4 animate-spin" />
-                  {t('createPrDialog.creating')}
-                </>
-              ) : (
-                t('createPrDialog.createButton')
-              )}
-            </Button>
-          </DialogFooter>
-        </DialogContent>
-      </Dialog>
-    </>
-  );
-});
->>>>>>> 8579029a
+  });
 
 export const CreatePRDialog = defineModal<CreatePRDialogProps, void>(
   CreatePrDialog
