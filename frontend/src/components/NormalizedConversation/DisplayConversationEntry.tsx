--- conflicted
+++ resolved
@@ -144,11 +144,11 @@
 
   const fileEdit =
     entry.entry_type.type === 'tool_use' &&
-    entry.entry_type.action_type.action === 'file_edit'
+      entry.entry_type.action_type.action === 'file_edit'
       ? (entry.entry_type.action_type as Extract<
-          ActionType,
-          { action: 'file_edit' }
-        >)
+        ActionType,
+        { action: 'file_edit' }
+      >)
       : null;
 
   // One-line collapsed UX for tool entries
@@ -346,13 +346,8 @@
                             className={
                               'px-1.5 py-0.5 rounded text-[10px] border whitespace-nowrap ' +
                               (commandSuccess
-<<<<<<< HEAD
-                                ? 'bg-green-50 text-green-700 border-green-200 dark:bg-green-900/20 dark:text-green-300 dark:border-green-900/40'
-                                : 'bg-red-50 text-red-700 border-red-200 dark:bg-red-900/20 dark:text-red-300 dark:border-red-900/40')
-=======
                                 ? 'text-success'
                                 : 'text-destructive')
->>>>>>> 95497bdc
                             }
                             title={
                               typeof commandExitCode === 'number'
