--- conflicted
+++ resolved
@@ -8,33 +8,15 @@
 
 Vibe Kanban is an **orchestration platform for AI coding agents** that helps developers plan, review, and safely execute AI-assisted coding tasks. Each task runs in an isolated git worktree, giving you complete control over your codebase whilst leveraging the power of AI assistants.
 
-<<<<<<< HEAD
-- **Task Management**: Create, organise, and track coding tasks on an intuitive kanban board
-- **AI Agent Integration**: Works with popular coding agents like Claude Code, OpenAI Codex, Gemini, Amp, Cursor CLI, Factory Droid, and more
-- **Git Integration**: Automatic branch management and pull request tracking
-- **Workspace Management**: Organise multiple projects with custom setup scripts
-- **Real-time Progress Tracking**: Monitor task attempts and coding agent execution
-=======
 <Frame>
   <img src="/images/vibe-kanban-screenshot-overview.png"  />
 </Frame>
->>>>>>> 39d17212
 
 ## Why Vibe Kanban?
 
-<<<<<<< HEAD
-<CardGroup cols={2}>
-  <Card title="Multi-Agent Support" icon="robot" href="/supported-coding-agents">
-    Integrate with 9+ popular AI coding agents including Claude Code, Factory Droid, Amp, and more
-  </Card>
-
-  <Card title="Project Management" icon="folder" href="/core-features/creating-projects">
-    Organise your repositories with custom setup scripts and development workflows
-=======
 <CardGroup cols={3}>
   <Card title="Safe AI Execution" icon="shield-check">
     Every task runs in an isolated git worktree. Agents can't interfere with each other or your main branch.
->>>>>>> 39d17212
   </Card>
 
   <Card title="Multi-Agent Support" icon="users">
