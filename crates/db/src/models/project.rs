use std::path::PathBuf;

use chrono::{DateTime, Utc};
use serde::{Deserialize, Serialize};
use sqlx::{Executor, FromRow, Sqlite, SqlitePool};
use thiserror::Error;
use ts_rs::TS;
use uuid::Uuid;

#[derive(Debug, Error)]
pub enum ProjectError {
    #[error(transparent)]
    Database(#[from] sqlx::Error),
    #[error("Project not found")]
    ProjectNotFound,
    #[error("Project with git repository path already exists")]
    GitRepoPathExists,
    #[error("Failed to check existing git repository path: {0}")]
    GitRepoCheckFailed(String),
    #[error("Failed to create project: {0}")]
    CreateFailed(String),
}

#[derive(Debug, Clone, FromRow, Serialize, Deserialize, TS)]
pub struct Project {
    pub id: Uuid,
    pub name: String,
    pub git_repo_path: PathBuf,
    pub setup_script: Option<String>,
    pub dev_script: Option<String>,
    pub cleanup_script: Option<String>,
    pub copy_files: Option<String>,
    pub parallel_setup_script: bool,
    pub release_ports_on_completion: Option<bool>,
    pub port_range_start: Option<i64>,
    pub port_range_end: Option<i64>,
    pub remote_project_id: Option<Uuid>,
    #[ts(type = "Date")]
    pub created_at: DateTime<Utc>,
    #[ts(type = "Date")]
    pub updated_at: DateTime<Utc>,
}

#[derive(Debug, Deserialize, TS)]
pub struct CreateProject {
    pub name: String,
    pub git_repo_path: String,
    pub use_existing_repo: bool,
    pub setup_script: Option<String>,
    pub dev_script: Option<String>,
    pub cleanup_script: Option<String>,
    pub copy_files: Option<String>,
    pub parallel_setup_script: Option<bool>,
    pub release_ports_on_completion: Option<bool>,
    pub port_range_start: Option<i64>,
    pub port_range_end: Option<i64>,
}

#[derive(Debug, Deserialize, TS)]
pub struct UpdateProject {
    pub name: Option<String>,
    pub git_repo_path: Option<String>,
    pub setup_script: Option<String>,
    pub dev_script: Option<String>,
    pub cleanup_script: Option<String>,
    pub copy_files: Option<String>,
    pub parallel_setup_script: Option<bool>,
    pub release_ports_on_completion: Option<bool>,
    pub port_range_start: Option<i64>,
    pub port_range_end: Option<i64>,
}

#[derive(Debug, Serialize, TS)]
pub struct SearchResult {
    pub path: String,
    pub is_file: bool,
    pub match_type: SearchMatchType,
}

#[derive(Debug, Clone, Serialize, TS)]
pub enum SearchMatchType {
    FileName,
    DirectoryName,
    FullPath,
}

impl Project {
    pub fn should_release_ports_on_completion(&self) -> bool {
        self.release_ports_on_completion.unwrap_or(true)
    }

    pub fn get_port_range(&self) -> (u16, u16) {
        let start = self.port_range_start.unwrap_or(1024) as u16;
        let end = self.port_range_end.unwrap_or(65535) as u16;
        (start, end)
    }

    pub async fn count(pool: &SqlitePool) -> Result<i64, sqlx::Error> {
        sqlx::query_scalar!(r#"SELECT COUNT(*) as "count!: i64" FROM projects"#)
            .fetch_one(pool)
            .await
    }

    pub async fn find_all(pool: &SqlitePool) -> Result<Vec<Self>, sqlx::Error> {
        sqlx::query_as!(
            Project,
            r#"SELECT id as "id!: Uuid",
                      name,
                      git_repo_path,
                      setup_script,
                      dev_script,
                      cleanup_script,
                      copy_files,
                      parallel_setup_script as "parallel_setup_script!: bool",
                      release_ports_on_completion,
                      port_range_start,
                      port_range_end,
                      remote_project_id as "remote_project_id: Uuid",
                      created_at as "created_at!: DateTime<Utc>",
                      updated_at as "updated_at!: DateTime<Utc>"
               FROM projects
               ORDER BY created_at DESC"#
        )
        .fetch_all(pool)
        .await
    }

    pub async fn find_most_active(pool: &SqlitePool, limit: i32) -> Result<Vec<Self>, sqlx::Error> {
        sqlx::query_as!(
            Project,
            r#"
            SELECT p.id as "id!: Uuid", p.name, p.git_repo_path, p.setup_script, p.dev_script, p.cleanup_script, p.copy_files,
                   p.parallel_setup_script as "parallel_setup_script!: bool",
                   p.release_ports_on_completion, p.port_range_start, p.port_range_end,
                   p.remote_project_id as "remote_project_id: Uuid",
                   p.created_at as "created_at!: DateTime<Utc>", p.updated_at as "updated_at!: DateTime<Utc>"
            FROM projects p
            WHERE p.id IN (
                SELECT DISTINCT t.project_id
                FROM tasks t
                INNER JOIN task_attempts ta ON ta.task_id = t.id
                ORDER BY ta.updated_at DESC
            )
            LIMIT $1
            "#,
            limit
        )
        .fetch_all(pool)
        .await
    }

    pub async fn find_by_id(pool: &SqlitePool, id: Uuid) -> Result<Option<Self>, sqlx::Error> {
        sqlx::query_as!(
            Project,
            r#"SELECT id as "id!: Uuid",
                      name,
                      git_repo_path,
                      setup_script,
                      dev_script,
                      cleanup_script,
                      copy_files,
                      parallel_setup_script as "parallel_setup_script!: bool",
                      release_ports_on_completion,
                      port_range_start,
                      port_range_end,
                      remote_project_id as "remote_project_id: Uuid",
                      created_at as "created_at!: DateTime<Utc>",
                      updated_at as "updated_at!: DateTime<Utc>"
               FROM projects
               WHERE id = $1"#,
            id
        )
        .fetch_optional(pool)
        .await
    }

<<<<<<< HEAD
    pub async fn find_by_remote_project_id(
        pool: &SqlitePool,
        remote_project_id: Uuid,
    ) -> Result<Option<Self>, sqlx::Error> {
        sqlx::query_as!(
            Project,
            r#"SELECT id as "id!: Uuid",
                      name,
                      git_repo_path,
                      setup_script,
                      dev_script,
                      cleanup_script,
                      copy_files,
                      parallel_setup_script as "parallel_setup_script!: bool",
                      release_ports_on_completion,
                      port_range_start,
                      port_range_end,
                      remote_project_id as "remote_project_id: Uuid",
                      created_at as "created_at!: DateTime<Utc>",
                      updated_at as "updated_at!: DateTime<Utc>"
               FROM projects
               WHERE remote_project_id = $1
               LIMIT 1"#,
            remote_project_id
        )
        .fetch_optional(pool)
        .await
    }

=======
>>>>>>> 9688734e
    pub async fn find_by_git_repo_path(
        pool: &SqlitePool,
        git_repo_path: &str,
    ) -> Result<Option<Self>, sqlx::Error> {
        sqlx::query_as!(
            Project,
            r#"SELECT id as "id!: Uuid",
                      name,
                      git_repo_path,
                      setup_script,
                      dev_script,
                      cleanup_script,
                      copy_files,
                      parallel_setup_script as "parallel_setup_script!: bool",
                      release_ports_on_completion,
                      port_range_start,
                      port_range_end,
                      remote_project_id as "remote_project_id: Uuid",
                      created_at as "created_at!: DateTime<Utc>",
                      updated_at as "updated_at!: DateTime<Utc>"
               FROM projects
               WHERE git_repo_path = $1"#,
            git_repo_path
        )
        .fetch_optional(pool)
        .await
    }

    pub async fn find_by_git_repo_path_excluding_id(
        pool: &SqlitePool,
        git_repo_path: &str,
        exclude_id: Uuid,
    ) -> Result<Option<Self>, sqlx::Error> {
        sqlx::query_as!(
            Project,
            r#"SELECT id as "id!: Uuid",
                      name,
                      git_repo_path,
                      setup_script,
                      dev_script,
                      cleanup_script,
                      copy_files,
                      parallel_setup_script as "parallel_setup_script!: bool",
                      release_ports_on_completion,
                      port_range_start,
                      port_range_end,
                      remote_project_id as "remote_project_id: Uuid",
                      created_at as "created_at!: DateTime<Utc>",
                      updated_at as "updated_at!: DateTime<Utc>"
               FROM projects
               WHERE git_repo_path = $1 AND id != $2"#,
            git_repo_path,
            exclude_id
        )
        .fetch_optional(pool)
        .await
    }

    pub async fn create(
        pool: &SqlitePool,
        data: &CreateProject,
        project_id: Uuid,
    ) -> Result<Self, sqlx::Error> {
        let parallel_setup_script = data.parallel_setup_script.unwrap_or(false);
        sqlx::query_as!(
            Project,
            r#"INSERT INTO projects (
                    id,
                    name,
                    git_repo_path,
                    setup_script,
                    dev_script,
                    cleanup_script,
                    copy_files,
                    parallel_setup_script,
                    release_ports_on_completion,
                    port_range_start,
                    port_range_end
                ) VALUES (
                    $1, $2, $3, $4, $5, $6, $7, $8, $9, $10, $11
                )
                RETURNING id as "id!: Uuid",
                          name,
                          git_repo_path,
                          setup_script,
                          dev_script,
                          cleanup_script,
                          copy_files,
                          parallel_setup_script as "parallel_setup_script!: bool",
                          release_ports_on_completion,
                          port_range_start,
                          port_range_end,
                          remote_project_id as "remote_project_id: Uuid",
                          created_at as "created_at!: DateTime<Utc>",
                          updated_at as "updated_at!: DateTime<Utc>""#,
            project_id,
            data.name,
            data.git_repo_path,
            data.setup_script,
            data.dev_script,
            data.cleanup_script,
            data.copy_files,
            parallel_setup_script,
            data.release_ports_on_completion,
            data.port_range_start,
            data.port_range_end,
        )
        .fetch_one(pool)
        .await
    }

    #[allow(clippy::too_many_arguments)]
    pub async fn update(
        pool: &SqlitePool,
        id: Uuid,
        name: String,
        git_repo_path: String,
        setup_script: Option<String>,
        dev_script: Option<String>,
        cleanup_script: Option<String>,
        copy_files: Option<String>,
        parallel_setup_script: bool,
        release_ports_on_completion: Option<bool>,
        port_range_start: Option<i64>,
        port_range_end: Option<i64>,
    ) -> Result<Self, sqlx::Error> {
        sqlx::query_as!(
            Project,
            r#"UPDATE projects
               SET name = $2,
                   git_repo_path = $3,
                   setup_script = $4,
                   dev_script = $5,
                   cleanup_script = $6,
                   copy_files = $7,
                   parallel_setup_script = $8,
                   release_ports_on_completion = $9,
                   port_range_start = $10,
                   port_range_end = $11
               WHERE id = $1
               RETURNING id as "id!: Uuid",
                         name,
                         git_repo_path,
                         setup_script,
                         dev_script,
                         cleanup_script,
                         copy_files,
                         parallel_setup_script as "parallel_setup_script!: bool",
                         release_ports_on_completion,
                         port_range_start,
                         port_range_end,
                         remote_project_id as "remote_project_id: Uuid",
                         created_at as "created_at!: DateTime<Utc>",
                         updated_at as "updated_at!: DateTime<Utc>""#,
            id,
            name,
            git_repo_path,
            setup_script,
            dev_script,
            cleanup_script,
            copy_files,
            parallel_setup_script,
            release_ports_on_completion,
            port_range_start,
            port_range_end,
        )
        .fetch_one(pool)
        .await
    }

    pub async fn set_remote_project_id(
        pool: &SqlitePool,
        id: Uuid,
        remote_project_id: Option<Uuid>,
    ) -> Result<(), sqlx::Error> {
        sqlx::query!(
            r#"UPDATE projects
               SET remote_project_id = $2
               WHERE id = $1"#,
            id,
            remote_project_id
        )
        .execute(pool)
        .await?;

        Ok(())
    }

    /// Transaction-compatible version of set_remote_project_id
    pub async fn set_remote_project_id_tx<'e, E>(
        executor: E,
        id: Uuid,
        remote_project_id: Option<Uuid>,
    ) -> Result<(), sqlx::Error>
    where
        E: Executor<'e, Database = Sqlite>,
    {
        sqlx::query!(
            r#"UPDATE projects
               SET remote_project_id = $2
               WHERE id = $1"#,
            id,
            remote_project_id
        )
        .execute(executor)
        .await?;

        Ok(())
    }

    pub async fn delete(pool: &SqlitePool, id: Uuid) -> Result<u64, sqlx::Error> {
        let result = sqlx::query!("DELETE FROM projects WHERE id = $1", id)
            .execute(pool)
            .await?;
        Ok(result.rows_affected())
    }
}<|MERGE_RESOLUTION|>--- conflicted
+++ resolved
@@ -174,7 +174,6 @@
         .await
     }
 
-<<<<<<< HEAD
     pub async fn find_by_remote_project_id(
         pool: &SqlitePool,
         remote_project_id: Uuid,
@@ -204,8 +203,6 @@
         .await
     }
 
-=======
->>>>>>> 9688734e
     pub async fn find_by_git_repo_path(
         pool: &SqlitePool,
         git_repo_path: &str,
