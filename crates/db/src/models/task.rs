--- conflicted
+++ resolved
@@ -32,21 +32,9 @@
 
 #[derive(Debug, Clone, Serialize, Deserialize, TS)]
 pub struct TaskWithAttemptStatus {
-<<<<<<< HEAD
-    pub id: Uuid,
-    pub project_id: Uuid,
-    pub title: String,
-    pub description: Option<String>,
-    pub status: TaskStatus,
-    pub branch_template: Option<String>,
-    pub parent_task_attempt: Option<Uuid>,
-    pub created_at: DateTime<Utc>,
-    pub updated_at: DateTime<Utc>,
-=======
     #[serde(flatten)]
     #[ts(flatten)]
     pub task: Task,
->>>>>>> 46d3f3c7
     pub has_in_progress_attempt: bool,
     pub has_merged_attempt: bool,
     pub last_attempt_failed: bool,
@@ -163,28 +151,17 @@
         let tasks = records
             .into_iter()
             .map(|rec| TaskWithAttemptStatus {
-<<<<<<< HEAD
-                id: rec.id,
-                project_id: rec.project_id,
-                title: rec.title,
-                description: rec.description,
-                status: rec.status,
-                branch_template: rec.branch_template,
-                parent_task_attempt: rec.parent_task_attempt,
-                created_at: rec.created_at,
-                updated_at: rec.updated_at,
-=======
                 task: Task {
                     id: rec.id,
                     project_id: rec.project_id,
                     title: rec.title,
                     description: rec.description,
                     status: rec.status,
+                    branch_template: rec.branch_template,
                     parent_task_attempt: rec.parent_task_attempt,
                     created_at: rec.created_at,
                     updated_at: rec.updated_at,
                 },
->>>>>>> 46d3f3c7
                 has_in_progress_attempt: rec.has_in_progress_attempt != 0,
                 has_merged_attempt: false, // TODO use merges table
                 last_attempt_failed: rec.last_attempt_failed != 0,
