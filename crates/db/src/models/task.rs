use chrono::{DateTime, Utc};
use serde::{Deserialize, Serialize};
use sqlx::{FromRow, SqlitePool, Type};
use ts_rs::TS;
use uuid::Uuid;

use super::{project::Project, task_attempt::TaskAttempt};

#[derive(Debug, Clone, Type, Serialize, Deserialize, PartialEq, TS)]
#[sqlx(type_name = "task_status", rename_all = "lowercase")]
#[serde(rename_all = "lowercase")]
pub enum TaskStatus {
    Todo,
    InProgress,
    InReview,
    Done,
    Cancelled,
}

#[derive(Debug, Clone, FromRow, Serialize, Deserialize, TS)]
pub struct Task {
    pub id: Uuid,
    pub project_id: Uuid, // Foreign key to Project
    pub title: String,
    pub description: Option<String>,
    pub status: TaskStatus,
    pub branch_template: Option<String>, // User-defined branch naming pattern
    pub parent_task_attempt: Option<Uuid>, // Foreign key to parent TaskAttempt
    pub created_at: DateTime<Utc>,
    pub updated_at: DateTime<Utc>,
}

#[derive(Debug, Clone, Serialize, Deserialize, TS)]
pub struct TaskWithAttemptStatus {
    pub id: Uuid,
    pub project_id: Uuid,
    pub title: String,
    pub description: Option<String>,
    pub status: TaskStatus,
    pub branch_template: Option<String>,
    pub parent_task_attempt: Option<Uuid>,
    pub created_at: DateTime<Utc>,
    pub updated_at: DateTime<Utc>,
    pub has_in_progress_attempt: bool,
    pub has_merged_attempt: bool,
    pub last_attempt_failed: bool,
    pub executor: String,
}

#[derive(Debug, Clone, Serialize, Deserialize, TS)]
pub struct TaskRelationships {
    pub parent_task: Option<Task>,    // The task that owns this attempt
    pub current_attempt: TaskAttempt, // The attempt we're viewing
    pub children: Vec<Task>,          // Tasks created by this attempt
}

#[derive(Debug, Deserialize, TS)]
pub struct CreateTask {
    pub project_id: Uuid,
    pub title: String,
    pub description: Option<String>,
    pub branch_template: Option<String>,
    pub parent_task_attempt: Option<Uuid>,
    pub image_ids: Option<Vec<Uuid>>,
}

#[derive(Debug, Deserialize, TS)]
pub struct UpdateTask {
    pub title: Option<String>,
    pub description: Option<String>,
    pub status: Option<TaskStatus>,
    pub branch_template: Option<String>,
    pub parent_task_attempt: Option<Uuid>,
    pub image_ids: Option<Vec<Uuid>>,
}

impl Task {
    pub fn to_prompt(&self) -> String {
        if let Some(description) = &self.description {
            format!("Title: {}\n\nDescription:{}", &self.title, description)
        } else {
            self.title.clone()
        }
    }

    pub async fn parent_project(&self, pool: &SqlitePool) -> Result<Option<Project>, sqlx::Error> {
        Project::find_by_id(pool, self.project_id).await
    }

    pub async fn find_by_project_id_with_attempt_status(
        pool: &SqlitePool,
        project_id: Uuid,
    ) -> Result<Vec<TaskWithAttemptStatus>, sqlx::Error> {
        let records = sqlx::query!(
            r#"SELECT
  t.id                            AS "id!: Uuid",
  t.project_id                    AS "project_id!: Uuid",
  t.title,
  t.description,
  t.status                        AS "status!: TaskStatus",
  t.branch_template,
  t.parent_task_attempt           AS "parent_task_attempt: Uuid",
  t.created_at                    AS "created_at!: DateTime<Utc>",
  t.updated_at                    AS "updated_at!: DateTime<Utc>",

  CASE WHEN EXISTS (
    SELECT 1
      FROM task_attempts ta
      JOIN execution_processes ep
        ON ep.task_attempt_id = ta.id
     WHERE ta.task_id       = t.id
       AND ep.status        = 'running'
       AND ep.run_reason IN ('setupscript','cleanupscript','codingagent')
     LIMIT 1
  ) THEN 1 ELSE 0 END            AS "has_in_progress_attempt!: i64",
  
  CASE WHEN (
    SELECT ep.status
      FROM task_attempts ta
      JOIN execution_processes ep
        ON ep.task_attempt_id = ta.id
     WHERE ta.task_id       = t.id
     AND ep.run_reason IN ('setupscript','cleanupscript','codingagent')
     ORDER BY ep.created_at DESC
     LIMIT 1
  ) IN ('failed','killed') THEN 1 ELSE 0 END
                                 AS "last_attempt_failed!: i64",

  ( SELECT ta.executor
      FROM task_attempts ta
      WHERE ta.task_id = t.id
     ORDER BY ta.created_at DESC
      LIMIT 1
    )                               AS "executor!: String"

FROM tasks t
WHERE t.project_id = $1
ORDER BY t.created_at DESC"#,
            project_id
        )
        .fetch_all(pool)
        .await?;

        let tasks = records
            .into_iter()
            .map(|rec| TaskWithAttemptStatus {
                id: rec.id,
                project_id: rec.project_id,
                title: rec.title,
                description: rec.description,
                status: rec.status,
                branch_template: rec.branch_template,
                parent_task_attempt: rec.parent_task_attempt,
                created_at: rec.created_at,
                updated_at: rec.updated_at,
                has_in_progress_attempt: rec.has_in_progress_attempt != 0,
                has_merged_attempt: false, // TODO use merges table
                last_attempt_failed: rec.last_attempt_failed != 0,
                executor: rec.executor,
            })
            .collect();

        Ok(tasks)
    }

    pub async fn find_by_id(pool: &SqlitePool, id: Uuid) -> Result<Option<Self>, sqlx::Error> {
        sqlx::query_as!(
            Task,
            r#"SELECT id as "id!: Uuid", project_id as "project_id!: Uuid", title, description, status as "status!: TaskStatus", branch_template, parent_task_attempt as "parent_task_attempt: Uuid", created_at as "created_at!: DateTime<Utc>", updated_at as "updated_at!: DateTime<Utc>"
               FROM tasks 
               WHERE id = $1"#,
            id
        )
        .fetch_optional(pool)
        .await
    }

    pub async fn find_by_rowid(pool: &SqlitePool, rowid: i64) -> Result<Option<Self>, sqlx::Error> {
        sqlx::query_as!(
            Task,
            r#"SELECT id as "id!: Uuid", project_id as "project_id!: Uuid", title, description, status as "status!: TaskStatus", branch_template, parent_task_attempt as "parent_task_attempt: Uuid", created_at as "created_at!: DateTime<Utc>", updated_at as "updated_at!: DateTime<Utc>"
               FROM tasks 
               WHERE rowid = $1"#,
            rowid
        )
        .fetch_optional(pool)
        .await
    }

    pub async fn find_by_id_and_project_id(
        pool: &SqlitePool,
        id: Uuid,
        project_id: Uuid,
    ) -> Result<Option<Self>, sqlx::Error> {
        sqlx::query_as!(
            Task,
            r#"SELECT id as "id!: Uuid", project_id as "project_id!: Uuid", title, description, status as "status!: TaskStatus", branch_template, parent_task_attempt as "parent_task_attempt: Uuid", created_at as "created_at!: DateTime<Utc>", updated_at as "updated_at!: DateTime<Utc>"
               FROM tasks 
               WHERE id = $1 AND project_id = $2"#,
            id,
            project_id
        )
        .fetch_optional(pool)
        .await
    }

    pub async fn create(
        pool: &SqlitePool,
        data: &CreateTask,
        task_id: Uuid,
    ) -> Result<Self, sqlx::Error> {
        sqlx::query_as!(
            Task,
            r#"INSERT INTO tasks (id, project_id, title, description, status, branch_template, parent_task_attempt) 
               VALUES ($1, $2, $3, $4, $5, $6, $7) 
               RETURNING id as "id!: Uuid", project_id as "project_id!: Uuid", title, description, status as "status!: TaskStatus", branch_template, parent_task_attempt as "parent_task_attempt: Uuid", created_at as "created_at!: DateTime<Utc>", updated_at as "updated_at!: DateTime<Utc>""#,
            task_id,
            data.project_id,
            data.title,
            data.description,
            TaskStatus::Todo as TaskStatus,
            data.branch_template,
            data.parent_task_attempt
        )
        .fetch_one(pool)
        .await
    }

    pub async fn update(
        pool: &SqlitePool,
        id: Uuid,
        project_id: Uuid,
        title: String,
        description: Option<String>,
        status: TaskStatus,
        branch_template: Option<String>,
        parent_task_attempt: Option<Uuid>,
    ) -> Result<Self, sqlx::Error> {
        sqlx::query_as!(
            Task,
            r#"UPDATE tasks 
               SET title = $3, description = $4, status = $5, branch_template = $6, parent_task_attempt = $7 
               WHERE id = $1 AND project_id = $2 
               RETURNING id as "id!: Uuid", project_id as "project_id!: Uuid", title, description, status as "status!: TaskStatus", branch_template, parent_task_attempt as "parent_task_attempt: Uuid", created_at as "created_at!: DateTime<Utc>", updated_at as "updated_at!: DateTime<Utc>""#,
            id,
            project_id,
            title,
            description,
            status,
            branch_template,
            parent_task_attempt
        )
        .fetch_one(pool)
        .await
    }

    pub async fn update_status(
        pool: &SqlitePool,
        id: Uuid,
        status: TaskStatus,
    ) -> Result<(), sqlx::Error> {
        sqlx::query!(
            "UPDATE tasks SET status = $2, updated_at = CURRENT_TIMESTAMP WHERE id = $1",
            id,
            status
        )
        .execute(pool)
        .await?;
        Ok(())
    }

    pub async fn delete(pool: &SqlitePool, id: Uuid) -> Result<u64, sqlx::Error> {
        let result = sqlx::query!("DELETE FROM tasks WHERE id = $1", id)
            .execute(pool)
            .await?;
        Ok(result.rows_affected())
    }

    pub async fn exists(
        pool: &SqlitePool,
        id: Uuid,
        project_id: Uuid,
    ) -> Result<bool, sqlx::Error> {
        let result = sqlx::query!(
            "SELECT id as \"id!: Uuid\" FROM tasks WHERE id = $1 AND project_id = $2",
            id,
            project_id
        )
        .fetch_optional(pool)
        .await?;
        Ok(result.is_some())
    }

    pub async fn find_children_by_attempt_id(
        pool: &SqlitePool,
        attempt_id: Uuid,
    ) -> Result<Vec<Self>, sqlx::Error> {
        // Find only child tasks that have this attempt as their parent
        sqlx::query_as!(
            Task,
<<<<<<< HEAD
            r#"SELECT DISTINCT t.id as "id!: Uuid", t.project_id as "project_id!: Uuid", t.title, t.description, t.status as "status!: TaskStatus", t.branch_template, t.parent_task_attempt as "parent_task_attempt: Uuid", t.created_at as "created_at!: DateTime<Utc>", t.updated_at as "updated_at!: DateTime<Utc>"
               FROM tasks t
               WHERE (
                   -- Find children: tasks that have this attempt as parent
                   t.parent_task_attempt = $1
               ) OR (
                   -- Find parent: task that owns the parent attempt of current task
                   EXISTS (
                       SELECT 1 FROM tasks current_task 
                       JOIN task_attempts parent_attempt ON current_task.parent_task_attempt = parent_attempt.id
                       WHERE parent_attempt.task_id = t.id 
                   )
               )
               -- Exclude the current task itself to prevent circular references
               AND t.id != (SELECT task_id FROM task_attempts WHERE id = $1)
               ORDER BY t.created_at DESC"#,
=======
            r#"SELECT id as "id!: Uuid", project_id as "project_id!: Uuid", title, description, status as "status!: TaskStatus", parent_task_attempt as "parent_task_attempt: Uuid", created_at as "created_at!: DateTime<Utc>", updated_at as "updated_at!: DateTime<Utc>"
               FROM tasks 
               WHERE parent_task_attempt = $1
               ORDER BY created_at DESC"#,
>>>>>>> d87f6d71
            attempt_id,
        )
        .fetch_all(pool)
        .await
    }

    pub async fn find_relationships_for_attempt(
        pool: &SqlitePool,
        task_attempt: &TaskAttempt,
    ) -> Result<TaskRelationships, sqlx::Error> {
        // 1. Get the current task (task that owns this attempt)
        let current_task = Self::find_by_id(pool, task_attempt.task_id)
            .await?
            .ok_or(sqlx::Error::RowNotFound)?;

        // 2. Get parent task (if current task was created by another task's attempt)
        let parent_task = if let Some(parent_attempt_id) = current_task.parent_task_attempt {
            // Find the attempt that created the current task
            if let Ok(Some(parent_attempt)) = TaskAttempt::find_by_id(pool, parent_attempt_id).await
            {
                // Find the task that owns that parent attempt - THAT's the real parent
                Self::find_by_id(pool, parent_attempt.task_id).await?
            } else {
                None
            }
        } else {
            None
        };

        // 3. Get children tasks (created by this attempt)
        let children = Self::find_children_by_attempt_id(pool, task_attempt.id).await?;

        Ok(TaskRelationships {
            parent_task,
            current_attempt: task_attempt.clone(),
            children,
        })
    }
}<|MERGE_RESOLUTION|>--- conflicted
+++ resolved
@@ -298,29 +298,19 @@
         // Find only child tasks that have this attempt as their parent
         sqlx::query_as!(
             Task,
-<<<<<<< HEAD
-            r#"SELECT DISTINCT t.id as "id!: Uuid", t.project_id as "project_id!: Uuid", t.title, t.description, t.status as "status!: TaskStatus", t.branch_template, t.parent_task_attempt as "parent_task_attempt: Uuid", t.created_at as "created_at!: DateTime<Utc>", t.updated_at as "updated_at!: DateTime<Utc>"
-               FROM tasks t
-               WHERE (
-                   -- Find children: tasks that have this attempt as parent
-                   t.parent_task_attempt = $1
-               ) OR (
-                   -- Find parent: task that owns the parent attempt of current task
-                   EXISTS (
-                       SELECT 1 FROM tasks current_task 
-                       JOIN task_attempts parent_attempt ON current_task.parent_task_attempt = parent_attempt.id
-                       WHERE parent_attempt.task_id = t.id 
-                   )
-               )
-               -- Exclude the current task itself to prevent circular references
-               AND t.id != (SELECT task_id FROM task_attempts WHERE id = $1)
-               ORDER BY t.created_at DESC"#,
-=======
-            r#"SELECT id as "id!: Uuid", project_id as "project_id!: Uuid", title, description, status as "status!: TaskStatus", parent_task_attempt as "parent_task_attempt: Uuid", created_at as "created_at!: DateTime<Utc>", updated_at as "updated_at!: DateTime<Utc>"
+            r#"SELECT 
+                 id as "id!: Uuid",
+                 project_id as "project_id!: Uuid",
+                 title,
+                 description,
+                 status as "status!: TaskStatus",
+                 branch_template,
+                 parent_task_attempt as "parent_task_attempt: Uuid",
+                 created_at as "created_at!: DateTime<Utc>",
+                 updated_at as "updated_at!: DateTime<Utc>"
                FROM tasks 
                WHERE parent_task_attempt = $1
                ORDER BY created_at DESC"#,
->>>>>>> d87f6d71
             attempt_id,
         )
         .fetch_all(pool)
