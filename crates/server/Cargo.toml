[package]
name = "server"
<<<<<<< HEAD
version = "0.3.6"
edition = "2021"
=======
version = "0.0.75"
edition = "2024"
>>>>>>> c100e7cc
default-run = "server"

[lints.clippy]
uninlined-format-args = "allow"

[dependencies]
deployment = { path = "../deployment" }
executors = { path = "../executors" }
local-deployment = { path = "../local-deployment" }
utils = { path = "../utils" }
db = { path = "../db" }
services = { path = "../services" }
tokio = { workspace = true }
tokio-util = { version = "0.7", features = ["io"] }
axum = { workspace = true }
serde = { workspace = true }
serde_json = { workspace = true }
anyhow = { workspace = true }
tracing = { workspace = true }
tracing-subscriber = { workspace = true }
sqlx = { version = "0.8.6", features = ["runtime-tokio-rustls", "sqlite", "chrono", "uuid"] }
chrono = { version = "0.4", features = ["serde"] }
uuid = { version = "1.0", features = ["v4", "serde"] }
ts-rs = { workspace = true, features = ["serde-json-impl"]}
async-trait = "0.1"
command-group = { version = "5.0", features = ["with-tokio"] }
nix = { version = "0.29", features = ["signal", "process"] }
openssl-sys = { workspace = true }
rmcp = { version = "0.5.0", features = ["server", "transport-io"] }
schemars = "0.8"
regex = "1.11.1"
toml = "0.8"
sentry = { version = "0.41.0", features = ["anyhow", "backtrace", "panic", "debug-images"] }
sentry-tracing = { version = "0.41.0", features = ["backtrace"] }
reqwest = { version = "0.12", features = ["json"] }
strip-ansi-escapes = "0.2.1"
thiserror = { workspace = true }
os_info = "3.12.0"
futures-util = "0.3"
ignore = "0.4"
git2 = "0.18"
mime_guess = "2.0"
rust-embed = "8.2"
octocrab = "0.44"
dirs = "5.0"

[dev-dependencies]
tempfile = "3.8"
tower = { version = "0.4", features = ["util"] }

[build-dependencies]
dotenv = "0.15"
<|MERGE_RESOLUTION|>--- conflicted
+++ resolved
@@ -1,12 +1,7 @@
 [package]
 name = "server"
-<<<<<<< HEAD
 version = "0.3.6"
-edition = "2021"
-=======
-version = "0.0.75"
 edition = "2024"
->>>>>>> c100e7cc
 default-run = "server"
 
 [lints.clippy]
