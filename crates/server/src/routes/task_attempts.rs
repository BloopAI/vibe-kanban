--- conflicted
+++ resolved
@@ -695,7 +695,6 @@
     .await?;
     Task::update_status(pool, ctx.task.id, TaskStatus::Done).await?;
 
-<<<<<<< HEAD
     // Stop any running dev server for this task attempt
     if let Some(dev_server) =
         ExecutionProcess::find_running_dev_server_by_task_attempt(pool, task_attempt.id).await?
@@ -717,7 +716,7 @@
                 e
             );
         }
-=======
+      
     // Try broadcast update to other users in organization
     if let Ok(publisher) = deployment.share_publisher() {
         if let Err(err) = publisher.update_shared_task_by_id(ctx.task.id).await {
@@ -732,7 +731,6 @@
             "Share publisher unavailable; skipping remote update for {}",
             ctx.task.id
         );
->>>>>>> e4436cf6
     }
 
     deployment
