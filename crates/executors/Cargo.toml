[package]
name = "executors"
version = "0.0.118"
edition = "2024"

[dependencies]
workspace_utils = { path = "../utils", package = "utils" }
tokio = { workspace = true }
tokio-util = { version = "0.7", features = ["io", "compat"] }
bytes = "1.0"
serde = { workspace = true, features = ["derive"] }
serde_json = { workspace = true }
tracing = { workspace = true }
toml = "0.8"
chrono = { version = "0.4", features = ["serde"] }
uuid = { version = "1.0", features = ["v4", "serde"] }
ts-rs = { workspace = true }
schemars = { workspace = true }
dirs = "5.0"
xdg = "3.0"
async-trait = { workspace = true } 
directories = "6.0.0"
command-group = { version = "5.0", features = ["with-tokio"] }
regex = "1.11.1"
lazy_static = "1.4"
json-patch = "2.0"
thiserror = { workspace = true }
enum_dispatch = "0.3.13"
futures-io = "0.3.31"
tokio-stream = { version = "0.1.17", features = ["io-util"] }
futures = "0.3.31"
async-stream = "0.3"
bon = "3.6"
fork_stream = "0.1.0"
os_pipe = "1.2"
strip-ansi-escapes = "0.2.1"
strum = "0.27.2"
strum_macros = "0.27.2"
convert_case = "0.6"
sqlx = "0.8.6"
axum = { workspace = true }
shlex = "1.3.0"
agent-client-protocol = "0.4"
codex-protocol = { git = "https://github.com/openai/codex.git", package = "codex-protocol", rev = "488ec061bf4d36916b8f477c700ea4fde4162a7a" }
codex-app-server-protocol = { git = "https://github.com/openai/codex.git", package = "codex-app-server-protocol", rev = "488ec061bf4d36916b8f477c700ea4fde4162a7a" }
codex-mcp-types = { git = "https://github.com/openai/codex.git", package = "mcp-types", rev = "488ec061bf4d36916b8f477c700ea4fde4162a7a" }
sha2 = "0.10"
derivative = "2.2.0"
<<<<<<< HEAD

[dev-dependencies]
insta = { version = "1.40", features = ["yaml"] }
=======
icu_provider = { version = "2.1.1", default-features = false, features = ["sync"] }

[target.'cfg(windows)'.dependencies]
winsplit = "0.1.0"
>>>>>>> b04672d7
<|MERGE_RESOLUTION|>--- conflicted
+++ resolved
@@ -46,13 +46,10 @@
 codex-mcp-types = { git = "https://github.com/openai/codex.git", package = "mcp-types", rev = "488ec061bf4d36916b8f477c700ea4fde4162a7a" }
 sha2 = "0.10"
 derivative = "2.2.0"
-<<<<<<< HEAD
-
-[dev-dependencies]
-insta = { version = "1.40", features = ["yaml"] }
-=======
 icu_provider = { version = "2.1.1", default-features = false, features = ["sync"] }
 
 [target.'cfg(windows)'.dependencies]
 winsplit = "0.1.0"
->>>>>>> b04672d7
+
+[dev-dependencies]
+insta = { version = "1.40", features = ["yaml"] }