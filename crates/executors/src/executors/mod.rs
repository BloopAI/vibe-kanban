use std::{path::Path, sync::Arc};

use async_trait::async_trait;
use command_group::AsyncGroupChild;
use enum_dispatch::enum_dispatch;
use futures_io::Error as FuturesIoError;
use schemars::JsonSchema;
use serde::{Deserialize, Serialize};
use sqlx::Type;
use strum_macros::{Display, EnumDiscriminants, EnumString, VariantNames};
use thiserror::Error;
use ts_rs::TS;
use utils::msg_store::MsgStore;

use crate::{
    executors::{
        amp::Amp, claude::ClaudeCode, codex::Codex, cursor::Cursor, gemini::Gemini,
        opencode::Opencode, qwen::QwenCode,
    },
    mcp_config::McpConfig,
};

pub mod amp;
pub mod claude;
pub mod codex;
pub mod cursor;
pub mod gemini;
pub mod opencode;
pub mod qwen;

#[derive(Debug, Clone, Serialize, Deserialize, PartialEq, Eq, TS)]
#[serde(rename_all = "SCREAMING_SNAKE_CASE")]
pub enum BaseAgentCapability {
    SessionFork,
}

#[derive(Debug, Error)]
pub enum ExecutorError {
    #[error("Follow-up is not supported: {0}")]
    FollowUpNotSupported(String),
    #[error(transparent)]
    SpawnError(#[from] FuturesIoError),
    #[error("Unknown executor type: {0}")]
    UnknownExecutorType(String),
    #[error("I/O error: {0}")]
    Io(std::io::Error),
    #[error(transparent)]
    Json(#[from] serde_json::Error),
    #[error(transparent)]
    TomlSerialize(#[from] toml::ser::Error),
    #[error(transparent)]
    TomlDeserialize(#[from] toml::de::Error),
}

#[enum_dispatch]
#[derive(
    Debug, Clone, Serialize, Deserialize, PartialEq, TS, Display, EnumDiscriminants, VariantNames,
)]
#[serde(rename_all = "SCREAMING_SNAKE_CASE")]
#[strum(serialize_all = "SCREAMING_SNAKE_CASE")]
#[strum_discriminants(
    name(BaseCodingAgent),
    // Only add Hash; Eq/PartialEq are already provided by EnumDiscriminants.
    derive(EnumString, Hash, strum_macros::Display, Serialize, Deserialize, TS, Type),
    strum(serialize_all = "SCREAMING_SNAKE_CASE"),
    ts(use_ts_enum),
    serde(rename_all = "SCREAMING_SNAKE_CASE"),
    sqlx(type_name = "TEXT", rename_all = "SCREAMING_SNAKE_CASE")
)]
pub enum CodingAgent {
    ClaudeCode,
    Amp,
    Gemini,
    Codex,
    Opencode,
    Cursor,
    QwenCode,
}

impl CodingAgent {
    pub fn get_mcp_config(&self) -> McpConfig {
        match self {
            Self::Codex(_) => McpConfig::new(
                vec!["mcp_servers".to_string()],
                serde_json::json!({
                    "mcp_servers": {}
                }),
<<<<<<< HEAD
                serde_json::json!({
                    "command": "npx",
                    "args": ["-y", "automagik-forge", "--mcp"],
                }),
=======
                self.preconfigured_mcp(),
>>>>>>> 023e52e5
                true,
            ),
            Self::Amp(_) => McpConfig::new(
                vec!["amp.mcpServers".to_string()],
                serde_json::json!({
                    "amp.mcpServers": {}
                }),
<<<<<<< HEAD
                serde_json::json!({
                    "command": "npx",
                    "args": ["-y", "automagik-forge", "--mcp"],
                }),
=======
                self.preconfigured_mcp(),
>>>>>>> 023e52e5
                false,
            ),
            Self::Opencode(_) => McpConfig::new(
                vec!["mcp".to_string()],
                serde_json::json!({
                    "mcp": {},
                    "$schema": "https://opencode.ai/config.json"
                }),
<<<<<<< HEAD
                serde_json::json!({
                    "type": "local",
                    "command": ["npx", "-y", "automagik-forge", "--mcp"],
                    "enabled": true
                }),
=======
                self.preconfigured_mcp(),
>>>>>>> 023e52e5
                false,
            ),
            _ => McpConfig::new(
                vec!["mcpServers".to_string()],
                serde_json::json!({
                    "mcpServers": {}
                }),
<<<<<<< HEAD
                serde_json::json!({
                    "command": "npx",
                    "args": ["-y", "automagik-forge", "--mcp"],
                }),
=======
                self.preconfigured_mcp(),
>>>>>>> 023e52e5
                false,
            ),
        }
    }

    pub fn supports_mcp(&self) -> bool {
        self.default_mcp_config_path().is_some()
    }

    pub fn capabilities(&self) -> Vec<BaseAgentCapability> {
        match self {
            Self::ClaudeCode(_) => vec![BaseAgentCapability::SessionFork],
            Self::Amp(_) => vec![BaseAgentCapability::SessionFork],
            Self::Codex(_) => vec![BaseAgentCapability::SessionFork],
            Self::Gemini(_) | Self::Opencode(_) | Self::Cursor(_) | Self::QwenCode(_) => vec![],
        }
    }
}

#[async_trait]
#[enum_dispatch(CodingAgent)]
pub trait StandardCodingAgentExecutor {
    async fn spawn(
        &self,
        current_dir: &Path,
        prompt: &str,
    ) -> Result<AsyncGroupChild, ExecutorError>;
    async fn spawn_follow_up(
        &self,
        current_dir: &Path,
        prompt: &str,
        session_id: &str,
    ) -> Result<AsyncGroupChild, ExecutorError>;
    fn normalize_logs(&self, _raw_logs_event_store: Arc<MsgStore>, _worktree_path: &Path);

    // MCP configuration methods
    fn default_mcp_config_path(&self) -> Option<std::path::PathBuf>;

    async fn check_availability(&self) -> bool {
        self.default_mcp_config_path()
            .map(|path| path.exists())
            .unwrap_or(false)
    }
}

#[derive(Debug, Clone, Serialize, Deserialize, PartialEq, TS, JsonSchema)]
#[serde(transparent)]
#[schemars(
    title = "Append Prompt",
    description = "Extra text appended to the prompt",
    extend("format" = "textarea")
)]
#[derive(Default)]
pub struct AppendPrompt(pub Option<String>);

impl AppendPrompt {
    pub fn get(&self) -> Option<String> {
        self.0.clone()
    }

    pub fn combine_prompt(&self, prompt: &str) -> String {
        match self {
            AppendPrompt(Some(value)) => format!("{prompt}{value}"),
            AppendPrompt(None) => prompt.to_string(),
        }
    }
}<|MERGE_RESOLUTION|>--- conflicted
+++ resolved
@@ -85,14 +85,7 @@
                 serde_json::json!({
                     "mcp_servers": {}
                 }),
-<<<<<<< HEAD
-                serde_json::json!({
-                    "command": "npx",
-                    "args": ["-y", "automagik-forge", "--mcp"],
-                }),
-=======
                 self.preconfigured_mcp(),
->>>>>>> 023e52e5
                 true,
             ),
             Self::Amp(_) => McpConfig::new(
@@ -100,14 +93,7 @@
                 serde_json::json!({
                     "amp.mcpServers": {}
                 }),
-<<<<<<< HEAD
-                serde_json::json!({
-                    "command": "npx",
-                    "args": ["-y", "automagik-forge", "--mcp"],
-                }),
-=======
                 self.preconfigured_mcp(),
->>>>>>> 023e52e5
                 false,
             ),
             Self::Opencode(_) => McpConfig::new(
@@ -116,15 +102,7 @@
                     "mcp": {},
                     "$schema": "https://opencode.ai/config.json"
                 }),
-<<<<<<< HEAD
-                serde_json::json!({
-                    "type": "local",
-                    "command": ["npx", "-y", "automagik-forge", "--mcp"],
-                    "enabled": true
-                }),
-=======
                 self.preconfigured_mcp(),
->>>>>>> 023e52e5
                 false,
             ),
             _ => McpConfig::new(
@@ -132,14 +110,7 @@
                 serde_json::json!({
                     "mcpServers": {}
                 }),
-<<<<<<< HEAD
-                serde_json::json!({
-                    "command": "npx",
-                    "args": ["-y", "automagik-forge", "--mcp"],
-                }),
-=======
                 self.preconfigured_mcp(),
->>>>>>> 023e52e5
                 false,
             ),
         }
