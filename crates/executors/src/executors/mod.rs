use std::{path::Path, sync::Arc};

use async_trait::async_trait;
use command_group::AsyncGroupChild;
use enum_dispatch::enum_dispatch;
use futures_io::Error as FuturesIoError;
use schemars::JsonSchema;
use serde::{Deserialize, Serialize};
use sqlx::Type;
use strum_macros::{Display, EnumDiscriminants, EnumString, VariantNames};
use thiserror::Error;
use ts_rs::TS;
use workspace_utils::msg_store::MsgStore;

use crate::{
    approvals::ExecutorApprovalService,
    executors::{
<<<<<<< HEAD
        amp::Amp, claude::ClaudeCode, codex::Codex, copilot::Copilot, cursor::Cursor, droid::Droid,
=======
        amp::Amp, claude::ClaudeCode, codex::Codex, copilot::Copilot, cursor::CursorAgent,
>>>>>>> e7cc1163
        gemini::Gemini, opencode::Opencode, qwen::QwenCode,
    },
    mcp_config::McpConfig,
};

pub mod acp;
pub mod amp;
pub mod claude;
pub mod codex;
pub mod copilot;
pub mod cursor;
pub mod droid;
pub mod gemini;
pub mod opencode;
pub mod qwen;

#[derive(Debug, Clone, Serialize, Deserialize, PartialEq, Eq, TS)]
#[serde(rename_all = "SCREAMING_SNAKE_CASE")]
pub enum BaseAgentCapability {
    SessionFork,
}

#[derive(Debug, Error)]
pub enum ExecutorError {
    #[error("Follow-up is not supported: {0}")]
    FollowUpNotSupported(String),
    #[error(transparent)]
    SpawnError(#[from] FuturesIoError),
    #[error("Unknown executor type: {0}")]
    UnknownExecutorType(String),
    #[error("I/O error: {0}")]
    Io(std::io::Error),
    #[error(transparent)]
    Json(#[from] serde_json::Error),
    #[error(transparent)]
    TomlSerialize(#[from] toml::ser::Error),
    #[error(transparent)]
    TomlDeserialize(#[from] toml::de::Error),
    #[error(transparent)]
    ExecutorApprovalError(#[from] crate::approvals::ExecutorApprovalError),
}

#[enum_dispatch]
#[derive(
    Debug, Clone, Serialize, Deserialize, PartialEq, TS, Display, EnumDiscriminants, VariantNames,
)]
#[serde(rename_all = "SCREAMING_SNAKE_CASE")]
#[strum(serialize_all = "SCREAMING_SNAKE_CASE")]
#[strum_discriminants(
    name(BaseCodingAgent),
    // Only add Hash; Eq/PartialEq are already provided by EnumDiscriminants.
    derive(EnumString, Hash, strum_macros::Display, Serialize, Deserialize, TS, Type),
    strum(serialize_all = "SCREAMING_SNAKE_CASE"),
    ts(use_ts_enum),
    serde(rename_all = "SCREAMING_SNAKE_CASE"),
    sqlx(type_name = "TEXT", rename_all = "SCREAMING_SNAKE_CASE")
)]
pub enum CodingAgent {
    ClaudeCode,
    Amp,
    Gemini,
    Codex,
    Opencode,
    #[serde(alias = "CURSOR")]
    #[strum_discriminants(serde(alias = "CURSOR"))]
    #[strum_discriminants(strum(serialize = "CURSOR", serialize = "CURSOR_AGENT"))]
    CursorAgent,
    QwenCode,
    Copilot,
    Droid,
}

impl CodingAgent {
    pub fn get_mcp_config(&self) -> McpConfig {
        match self {
            Self::Codex(_) => McpConfig::new(
                vec!["mcp_servers".to_string()],
                serde_json::json!({
                    "mcp_servers": {}
                }),
                self.preconfigured_mcp(),
                true,
            ),
            Self::Amp(_) => McpConfig::new(
                vec!["amp.mcpServers".to_string()],
                serde_json::json!({
                    "amp.mcpServers": {}
                }),
                self.preconfigured_mcp(),
                false,
            ),
            Self::Opencode(_) => McpConfig::new(
                vec!["mcp".to_string()],
                serde_json::json!({
                    "mcp": {},
                    "$schema": "https://opencode.ai/config.json"
                }),
                self.preconfigured_mcp(),
                false,
            ),
            Self::Droid(_) => McpConfig::new(
                vec!["mcpServers".to_string()],
                serde_json::json!({
                    "mcpServers": {}
                }),
                self.preconfigured_mcp(),
                false,
            ),
            _ => McpConfig::new(
                vec!["mcpServers".to_string()],
                serde_json::json!({
                    "mcpServers": {}
                }),
                self.preconfigured_mcp(),
                false,
            ),
        }
    }

    pub fn supports_mcp(&self) -> bool {
        self.default_mcp_config_path().is_some()
    }

    pub fn capabilities(&self) -> Vec<BaseAgentCapability> {
        match self {
            Self::ClaudeCode(_) => vec![BaseAgentCapability::SessionFork],
            Self::Amp(_) => vec![BaseAgentCapability::SessionFork],
            Self::Codex(_) => vec![BaseAgentCapability::SessionFork],
            Self::Gemini(_) => vec![BaseAgentCapability::SessionFork],
            Self::QwenCode(_) => vec![BaseAgentCapability::SessionFork],
<<<<<<< HEAD
            Self::Opencode(_) | Self::Cursor(_) | Self::Copilot(_) | Self::Droid(_) => vec![],
=======
            Self::Opencode(_) | Self::CursorAgent(_) | Self::Copilot(_) => vec![],
>>>>>>> e7cc1163
        }
    }
}

#[async_trait]
#[enum_dispatch(CodingAgent)]
pub trait StandardCodingAgentExecutor {
    fn use_approvals(&mut self, _approvals: Arc<dyn ExecutorApprovalService>) {}

    async fn spawn(&self, current_dir: &Path, prompt: &str) -> Result<SpawnedChild, ExecutorError>;
    async fn spawn_follow_up(
        &self,
        current_dir: &Path,
        prompt: &str,
        session_id: &str,
    ) -> Result<SpawnedChild, ExecutorError>;
    fn normalize_logs(&self, _raw_logs_event_store: Arc<MsgStore>, _worktree_path: &Path);

    // MCP configuration methods
    fn default_mcp_config_path(&self) -> Option<std::path::PathBuf>;

    async fn check_availability(&self) -> bool {
        self.default_mcp_config_path()
            .map(|path| path.exists())
            .unwrap_or(false)
    }
}

/// Optional exit notification from an executor.
/// When this receiver resolves, the container should gracefully stop the process
/// and mark it as successful (exit code 0).
pub type ExecutorExitSignal = tokio::sync::oneshot::Receiver<()>;

#[derive(Debug)]
pub struct SpawnedChild {
    pub child: AsyncGroupChild,
    pub exit_signal: Option<ExecutorExitSignal>,
}

impl From<AsyncGroupChild> for SpawnedChild {
    fn from(child: AsyncGroupChild) -> Self {
        Self {
            child,
            exit_signal: None,
        }
    }
}

#[derive(Debug, Clone, Serialize, Deserialize, PartialEq, TS, JsonSchema)]
#[serde(transparent)]
#[schemars(
    title = "Append Prompt",
    description = "Extra text appended to the prompt",
    extend("format" = "textarea")
)]
#[derive(Default)]
pub struct AppendPrompt(pub Option<String>);

impl AppendPrompt {
    pub fn get(&self) -> Option<String> {
        self.0.clone()
    }

    pub fn combine_prompt(&self, prompt: &str) -> String {
        match self {
            AppendPrompt(Some(value)) => format!("{prompt}{value}"),
            AppendPrompt(None) => prompt.to_string(),
        }
    }
}

#[cfg(test)]
mod tests {
    use std::str::FromStr;

    use super::*;

    #[test]
    fn test_cursor_agent_deserialization() {
        // Test that CURSOR_AGENT is accepted
        let result = BaseCodingAgent::from_str("CURSOR_AGENT");
        assert!(result.is_ok(), "CURSOR_AGENT should be valid");
        assert_eq!(result.unwrap(), BaseCodingAgent::CursorAgent);

        // Test that legacy CURSOR is still accepted for backwards compatibility
        let result = BaseCodingAgent::from_str("CURSOR");
        assert!(
            result.is_ok(),
            "CURSOR should be valid for backwards compatibility"
        );
        assert_eq!(result.unwrap(), BaseCodingAgent::CursorAgent);

        // Test serde deserialization for CURSOR_AGENT
        let result: Result<BaseCodingAgent, _> = serde_json::from_str(r#""CURSOR_AGENT""#);
        assert!(result.is_ok(), "CURSOR_AGENT should deserialize via serde");
        assert_eq!(result.unwrap(), BaseCodingAgent::CursorAgent);

        // Test serde deserialization for legacy CURSOR
        let result: Result<BaseCodingAgent, _> = serde_json::from_str(r#""CURSOR""#);
        assert!(result.is_ok(), "CURSOR should deserialize via serde");
        assert_eq!(result.unwrap(), BaseCodingAgent::CursorAgent);
    }
}<|MERGE_RESOLUTION|>--- conflicted
+++ resolved
@@ -15,12 +15,8 @@
 use crate::{
     approvals::ExecutorApprovalService,
     executors::{
-<<<<<<< HEAD
-        amp::Amp, claude::ClaudeCode, codex::Codex, copilot::Copilot, cursor::Cursor, droid::Droid,
-=======
         amp::Amp, claude::ClaudeCode, codex::Codex, copilot::Copilot, cursor::CursorAgent,
->>>>>>> e7cc1163
-        gemini::Gemini, opencode::Opencode, qwen::QwenCode,
+        droid::Droid, gemini::Gemini, opencode::Opencode, qwen::QwenCode,
     },
     mcp_config::McpConfig,
 };
@@ -150,11 +146,7 @@
             Self::Codex(_) => vec![BaseAgentCapability::SessionFork],
             Self::Gemini(_) => vec![BaseAgentCapability::SessionFork],
             Self::QwenCode(_) => vec![BaseAgentCapability::SessionFork],
-<<<<<<< HEAD
-            Self::Opencode(_) | Self::Cursor(_) | Self::Copilot(_) | Self::Droid(_) => vec![],
-=======
-            Self::Opencode(_) | Self::CursorAgent(_) | Self::Copilot(_) => vec![],
->>>>>>> e7cc1163
+            Self::Opencode(_) | Self::CursorAgent(_) | Self::Copilot(_) | Self::Droid(_) => vec![],
         }
     }
 }
