use std::{
    collections::{HashMap, HashSet},
    io,
    path::{Path, PathBuf},
    sync::Arc,
    time::Duration,
};

use anyhow::anyhow;
use async_stream::try_stream;
use async_trait::async_trait;
use axum::response::sse::Event;
use command_group::AsyncGroupChild;
use db::{
    DBService,
    models::{
        execution_process::{
            ExecutionContext, ExecutionProcess, ExecutionProcessRunReason, ExecutionProcessStatus,
        },
        executor_session::ExecutorSession,
        project::Project,
        task::{Task, TaskStatus},
        task_attempt::TaskAttempt,
    },
};
use deployment::DeploymentError;
use executors::{
    actions::{Executable, ExecutorAction},
    logs::utils::{ConversationPatch, patch::escape_json_pointer_segment},
};
use futures::{StreamExt, TryStreamExt, stream::select};
use notify_debouncer_full::DebouncedEvent;
use serde_json::json;
use services::services::{
    analytics::AnalyticsContext,
    config::Config,
    container::{ContainerError, ContainerRef, ContainerService},
    filesystem_watcher,
    git::{DiffTarget, GitService},
    notification::NotificationService,
    worktree_manager::WorktreeManager,
};
use tokio::{sync::RwLock, task::JoinHandle};
use tokio_util::io::ReaderStream;
use utils::{
    log_msg::LogMsg,
    msg_store::MsgStore,
    text::{git_branch_id, short_uuid},
};
use uuid::Uuid;

use crate::command;

#[derive(Clone)]
pub struct LocalContainerService {
    db: DBService,
    child_store: Arc<RwLock<HashMap<Uuid, Arc<RwLock<AsyncGroupChild>>>>>,
    msg_stores: Arc<RwLock<HashMap<Uuid, Arc<MsgStore>>>>,
    config: Arc<RwLock<Config>>,
    git: GitService,
    analytics: Option<AnalyticsContext>,
}

impl LocalContainerService {
    pub fn new(
        db: DBService,
        msg_stores: Arc<RwLock<HashMap<Uuid, Arc<MsgStore>>>>,
        config: Arc<RwLock<Config>>,
        git: GitService,
        analytics: Option<AnalyticsContext>,
    ) -> Self {
        let child_store = Arc::new(RwLock::new(HashMap::new()));

        LocalContainerService {
            db,
            child_store,
            msg_stores,
            config,
            git,
            analytics,
        }
    }

    pub async fn get_child_from_store(&self, id: &Uuid) -> Option<Arc<RwLock<AsyncGroupChild>>> {
        let map = self.child_store.read().await;
        map.get(id).cloned()
    }

    pub async fn add_child_to_store(&self, id: Uuid, exec: AsyncGroupChild) {
        let mut map = self.child_store.write().await;
        map.insert(id, Arc::new(RwLock::new(exec)));
    }

    pub async fn remove_child_from_store(&self, id: &Uuid) {
        let mut map = self.child_store.write().await;
        map.remove(id);
    }

    /// A context is finalized when
    /// - The next action is None (no follow-up actions)
    /// - The run reason is not DevServer
    fn should_finalize(ctx: &ExecutionContext) -> bool {
        ctx.execution_process
            .executor_action()
            .unwrap()
            .next_action
            .is_none()
            && (!matches!(
                ctx.execution_process.run_reason,
                ExecutionProcessRunReason::DevServer
            ))
    }

    /// Defensively check for externally deleted worktrees and mark them as deleted in the database
    async fn check_externally_deleted_worktrees(db: &DBService) -> Result<(), DeploymentError> {
        let active_attempts = TaskAttempt::find_by_worktree_deleted(&db.pool).await?;
        tracing::debug!(
            "Checking {} active worktrees for external deletion...",
            active_attempts.len()
        );
        for (attempt_id, worktree_path) in active_attempts {
            // Check if worktree directory exists
            if !std::path::Path::new(&worktree_path).exists() {
                // Worktree was deleted externally, mark as deleted in database
                if let Err(e) = TaskAttempt::mark_worktree_deleted(&db.pool, attempt_id).await {
                    tracing::error!(
                        "Failed to mark externally deleted worktree as deleted for attempt {}: {}",
                        attempt_id,
                        e
                    );
                } else {
                    tracing::info!(
                        "Marked externally deleted worktree as deleted for attempt {} (path: {})",
                        attempt_id,
                        worktree_path
                    );
                }
            }
        }
        Ok(())
    }

    /// Find and delete orphaned worktrees that don't correspond to any task attempts
    async fn cleanup_orphaned_worktrees(&self) {
        // Check if orphan cleanup is disabled via environment variable
        if std::env::var("DISABLE_WORKTREE_ORPHAN_CLEANUP").is_ok() {
            tracing::debug!(
                "Orphan worktree cleanup is disabled via DISABLE_WORKTREE_ORPHAN_CLEANUP environment variable"
            );
            return;
        }
        let worktree_base_dir = WorktreeManager::get_worktree_base_dir();
        if !worktree_base_dir.exists() {
            tracing::debug!(
                "Worktree base directory {} does not exist, skipping orphan cleanup",
                worktree_base_dir.display()
            );
            return;
        }
        let entries = match std::fs::read_dir(&worktree_base_dir) {
            Ok(entries) => entries,
            Err(e) => {
                tracing::error!(
                    "Failed to read worktree base directory {}: {}",
                    worktree_base_dir.display(),
                    e
                );
                return;
            }
        };
        for entry in entries {
            let entry = match entry {
                Ok(entry) => entry,
                Err(e) => {
                    tracing::warn!("Failed to read directory entry: {}", e);
                    continue;
                }
            };
            let path = entry.path();
            // Only process directories
            if !path.is_dir() {
                continue;
            }

            let worktree_path_str = path.to_string_lossy().to_string();
            if let Ok(false) =
                TaskAttempt::container_ref_exists(&self.db().pool, &worktree_path_str).await
            {
                // This is an orphaned worktree - delete it
                tracing::info!("Found orphaned worktree: {}", worktree_path_str);
                if let Err(e) = WorktreeManager::cleanup_worktree(&path, None).await {
                    tracing::error!(
                        "Failed to remove orphaned worktree {}: {}",
                        worktree_path_str,
                        e
                    );
                } else {
                    tracing::info!(
                        "Successfully removed orphaned worktree: {}",
                        worktree_path_str
                    );
                }
            }
        }
    }

    pub async fn cleanup_expired_attempt(
        db: &DBService,
        attempt_id: Uuid,
        worktree_path: PathBuf,
        git_repo_path: PathBuf,
    ) -> Result<(), DeploymentError> {
        WorktreeManager::cleanup_worktree(&worktree_path, Some(&git_repo_path)).await?;
        // Mark worktree as deleted in database after successful cleanup
        TaskAttempt::mark_worktree_deleted(&db.pool, attempt_id).await?;
        tracing::info!("Successfully marked worktree as deleted for attempt {attempt_id}",);
        Ok(())
    }

    pub async fn cleanup_expired_attempts(db: &DBService) -> Result<(), DeploymentError> {
        let expired_attempts = TaskAttempt::find_expired_for_cleanup(&db.pool).await?;
        if expired_attempts.is_empty() {
            tracing::debug!("No expired worktrees found");
            return Ok(());
        }
        tracing::info!(
            "Found {} expired worktrees to clean up",
            expired_attempts.len()
        );
        for (attempt_id, worktree_path, git_repo_path) in expired_attempts {
            Self::cleanup_expired_attempt(
                db,
                attempt_id,
                PathBuf::from(worktree_path),
                PathBuf::from(git_repo_path),
            )
            .await
            .unwrap_or_else(|e| {
                tracing::error!("Failed to clean up expired attempt {attempt_id}: {e}",);
            });
        }
        Ok(())
    }

    pub async fn spawn_worktree_cleanup(&self) {
        let db = self.db.clone();
        let mut cleanup_interval = tokio::time::interval(tokio::time::Duration::from_secs(1800)); // 30 minutes
        self.cleanup_orphaned_worktrees().await;
        tokio::spawn(async move {
            loop {
                cleanup_interval.tick().await;
                tracing::info!("Starting periodic worktree cleanup...");
                Self::check_externally_deleted_worktrees(&db)
                    .await
                    .unwrap_or_else(|e| {
                        tracing::error!("Failed to check externally deleted worktrees: {}", e);
                    });
                Self::cleanup_expired_attempts(&db)
                    .await
                    .unwrap_or_else(|e| {
                        tracing::error!("Failed to clean up expired worktree attempts: {}", e)
                    });
            }
        });
    }

    /// Spawn a background task that polls the child process for completion and
    /// cleans up the execution entry when it exits.
    pub fn spawn_exit_monitor(&self, exec_id: &Uuid) -> JoinHandle<()> {
        let exec_id = *exec_id;
        let child_store = self.child_store.clone();
        let msg_stores = self.msg_stores.clone();
        let db = self.db.clone();
        let config = self.config.clone();
        let container = self.clone();
        let analytics = self.analytics.clone();

        tokio::spawn(async move {
            loop {
                let status_opt = {
                    let child_lock = {
                        let map = child_store.read().await;
                        map.get(&exec_id)
                            .cloned()
                            .unwrap_or_else(|| panic!("Child handle missing for {exec_id}"))
                    };

                    let mut child_handler = child_lock.write().await;
                    match child_handler.try_wait() {
                        Ok(Some(status)) => Some(Ok(status)),
                        Ok(None) => None,
                        Err(e) => Some(Err(e)),
                    }
                };

                // Update execution process and cleanup if exit
                if let Some(status_result) = status_opt {
                    // Update execution process record with completion info
                    let (exit_code, status) = match status_result {
                        Ok(exit_status) => {
                            let code = exit_status.code().unwrap_or(-1) as i64;
                            let status = if exit_status.success() {
                                ExecutionProcessStatus::Completed
                            } else {
                                ExecutionProcessStatus::Failed
                            };
                            (Some(code), status)
                        }
                        Err(_) => (None, ExecutionProcessStatus::Failed),
                    };

                    if !ExecutionProcess::was_killed(&db.pool, exec_id).await
                        && let Err(e) = ExecutionProcess::update_completion(
                            &db.pool,
                            exec_id,
                            status.clone(),
                            exit_code,
                        )
                        .await
                    {
                        tracing::error!("Failed to update execution process completion: {}", e);
                    }

                    if let Ok(ctx) = ExecutionProcess::load_context(&db.pool, exec_id).await {
                        if matches!(
                            ctx.execution_process.status,
                            ExecutionProcessStatus::Completed
                        ) && exit_code == Some(0)
                        {
                            if let Err(e) = container.try_commit_changes(&ctx).await {
                                tracing::error!("Failed to commit changes after execution: {}", e);
                            }

                            // If the process exited successfully, start the next action
                            if let Err(e) = container.try_start_next_action(&ctx).await {
                                tracing::error!(
                                    "Failed to start next action after completion: {}",
                                    e
                                );
                            }
                        }

                        if Self::should_finalize(&ctx) {
                            if let Err(e) =
                                Task::update_status(&db.pool, ctx.task.id, TaskStatus::InReview)
                                    .await
                            {
                                tracing::error!("Failed to update task status to InReview: {e}");
                            }
                            let notify_cfg = config.read().await.notifications.clone();
                            NotificationService::notify_execution_halted(notify_cfg, &ctx).await;
                        }

                        // Fire event when CodingAgent execution has finished
                        if let Some(true) = config.read().await.analytics_enabled
                            && matches!(
                                &ctx.execution_process.run_reason,
                                ExecutionProcessRunReason::CodingAgent
                            )
                            && let Some(analytics) = &analytics
                        {
                            analytics.analytics_service.track_event(&analytics.user_id, "task_attempt_finished", Some(json!({
                                    "task_id": ctx.task.id.to_string(),
                                    "project_id": ctx.task.project_id.to_string(),
                                    "attempt_id": ctx.task_attempt.id.to_string(),
                                    "execution_success": matches!(ctx.execution_process.status, ExecutionProcessStatus::Completed),
                                    "exit_code": ctx.execution_process.exit_code,
                                })));
<<<<<<< HEAD
                            }
=======
                        }
>>>>>>> 0e7d4ddb
                    }

                    // Cleanup msg store
                    if let Some(msg_arc) = msg_stores.write().await.remove(&exec_id) {
                        msg_arc.push_finished();
                        tokio::time::sleep(Duration::from_millis(50)).await; // Wait for the finish message to propogate
                        match Arc::try_unwrap(msg_arc) {
                            Ok(inner) => drop(inner),
                            Err(arc) => tracing::error!(
                                "There are still {} strong Arcs to MsgStore for {}",
                                Arc::strong_count(&arc),
                                exec_id
                            ),
                        }
                    }

                    // Cleanup child handle
                    child_store.write().await.remove(&exec_id);
                    break;
                }

                // still running, sleep and try again
                tokio::time::sleep(Duration::from_millis(250)).await;
            }
        })
    }

    pub fn dir_name_from_task_attempt(attempt_id: &Uuid, task_title: &str) -> String {
        let task_title_id = git_branch_id(task_title);
        format!("vk-{}-{}", short_uuid(attempt_id), task_title_id)
    }

    async fn track_child_msgs_in_store(&self, id: Uuid, child: &mut AsyncGroupChild) {
        let store = Arc::new(MsgStore::new());

        let out = child.inner().stdout.take().expect("no stdout");
        let err = child.inner().stderr.take().expect("no stderr");

        // Map stdout bytes -> LogMsg::Stdout
        let out = ReaderStream::new(out)
            .map_ok(|chunk| LogMsg::Stdout(String::from_utf8_lossy(&chunk).into_owned()));

        // Map stderr bytes -> LogMsg::Stderr
        let err = ReaderStream::new(err)
            .map_ok(|chunk| LogMsg::Stderr(String::from_utf8_lossy(&chunk).into_owned()));

        // If you have a JSON Patch source, map it to LogMsg::JsonPatch too, then select all three.

        // Merge and forward into the store
        let merged = select(out, err); // Stream<Item = Result<LogMsg, io::Error>>
        store.clone().spawn_forwarder(merged);

        let mut map = self.msg_stores().write().await;
        map.insert(id, store);
    }

    /// Get the worktree path for a task attempt
    async fn get_worktree_path(
        &self,
        task_attempt: &TaskAttempt,
    ) -> Result<PathBuf, ContainerError> {
        let container_ref = self.ensure_container_exists(task_attempt).await?;
        let worktree_dir = PathBuf::from(&container_ref);

        if !worktree_dir.exists() {
            return Err(ContainerError::Other(anyhow!(
                "Worktree directory not found"
            )));
        }

        Ok(worktree_dir)
    }

    /// Get the project repository path for a task attempt
    async fn get_project_repo_path(
        &self,
        task_attempt: &TaskAttempt,
    ) -> Result<PathBuf, ContainerError> {
        let project_repo_path = task_attempt
            .parent_task(&self.db().pool)
            .await?
            .ok_or(ContainerError::Other(anyhow!("Parent task not found")))?
            .parent_project(&self.db().pool)
            .await?
            .ok_or(ContainerError::Other(anyhow!("Parent project not found")))?
            .git_repo_path;

        Ok(project_repo_path)
    }

    /// Create a diff stream for merged attempts (never changes)
    fn create_merged_diff_stream(
        &self,
        project_repo_path: &Path,
        merge_commit_id: &str,
        base_branch: &str,
    ) -> Result<futures::stream::BoxStream<'static, Result<Event, std::io::Error>>, ContainerError>
    {
        let diffs = self.git().get_diffs(
            DiffTarget::Commit {
                repo_path: project_repo_path,
                commit_sha: merge_commit_id,
                base_branch,
            },
            None,
        )?;

        let stream = futures::stream::iter(diffs.into_iter().map(|diff| {
            let entry_index = GitService::diff_path(&diff);
            let patch =
                ConversationPatch::add_diff(escape_json_pointer_segment(&entry_index), diff);
            let event = LogMsg::JsonPatch(patch).to_sse_event();
            Ok::<_, std::io::Error>(event)
        }))
        .boxed();

        Ok(stream)
    }

    /// Create a live diff stream for ongoing attempts
    async fn create_live_diff_stream(
        &self,
        project_repo_path: &Path,
        worktree_path: &Path,
        task_branch: &str,
        base_branch: &str,
    ) -> Result<futures::stream::BoxStream<'static, Result<Event, std::io::Error>>, ContainerError>
    {
        // Get initial snapshot
        let git_service = self.git().clone();
        let initial_diffs = git_service.get_diffs(
            DiffTarget::Worktree {
                worktree_path,
                branch_name: task_branch,
                base_branch,
            },
            None,
        )?;

        let initial_stream = futures::stream::iter(initial_diffs.into_iter().map(|diff| {
            let entry_index = GitService::diff_path(&diff);
            let patch =
                ConversationPatch::add_diff(escape_json_pointer_segment(&entry_index), diff);
            let event = LogMsg::JsonPatch(patch).to_sse_event();
            Ok::<_, std::io::Error>(event)
        }))
        .boxed();

        // Create live update stream
        let project_repo_path = project_repo_path.to_path_buf();
        let worktree_path = worktree_path.to_path_buf();
        let task_branch = task_branch.to_string();
        let base_branch = base_branch.to_string();

        let live_stream = {
            let git_service = git_service.clone();
            try_stream! {
                let (_debouncer, mut rx, canonical_worktree_path) =
                    filesystem_watcher::async_watcher(worktree_path.clone())
                        .map_err(|e| io::Error::other(e.to_string()))?;

                while let Some(result) = rx.next().await {
                    match result {
                        Ok(events) => {
                            let changed_paths = Self::extract_changed_paths(&events, &canonical_worktree_path, &worktree_path);

                            if !changed_paths.is_empty() {
                                for event in Self::process_file_changes(
                                    &git_service,
                                    &project_repo_path,
                                    &worktree_path,
                                    &task_branch,
                                    &base_branch,
                                    &changed_paths,
                                ).map_err(|e| io::Error::other(e.to_string()))? {
                                    yield event;
                                }
                            }
                        }
                        Err(errors) => {
                            let error_msg = errors.iter()
                                .map(|e| e.to_string())
                                .collect::<Vec<_>>()
                                .join("; ");
                            Err(io::Error::other(error_msg))?;
                        }
                    }
                }
            }
        }.boxed();

        let combined_stream = select(initial_stream, live_stream);
        Ok(combined_stream.boxed())
    }

    /// Extract changed file paths from filesystem events
    fn extract_changed_paths(
        events: &[DebouncedEvent],
        canonical_worktree_path: &Path,
        worktree_path: &Path,
    ) -> Vec<String> {
        events
            .iter()
            .flat_map(|event| &event.paths)
            .filter_map(|path| {
                path.strip_prefix(canonical_worktree_path)
                    .or_else(|_| path.strip_prefix(worktree_path))
                    .ok()
                    .map(|p| p.to_string_lossy().replace('\\', "/"))
            })
            .collect()
    }

    /// Process file changes and generate diff events
    fn process_file_changes(
        git_service: &GitService,
        project_repo_path: &Path,
        worktree_path: &Path,
        task_branch: &str,
        base_branch: &str,
        changed_paths: &[String],
    ) -> Result<Vec<Event>, ContainerError> {
        let path_filter: Vec<&str> = changed_paths.iter().map(|s| s.as_str()).collect();

        let current_diffs = git_service.get_diffs(
            DiffTarget::Worktree {
                worktree_path,
                branch_name: task_branch,
                base_branch,
            },
            Some(&path_filter),
        )?;

        let mut events = Vec::new();
        let mut files_with_diffs = HashSet::new();

        // Add/update files that have diffs
        for diff in current_diffs {
            let file_path = GitService::diff_path(&diff);
            files_with_diffs.insert(file_path.clone());

            let patch = ConversationPatch::add_diff(escape_json_pointer_segment(&file_path), diff);
            let event = LogMsg::JsonPatch(patch).to_sse_event();
            events.push(event);
        }

        // Remove files that changed but no longer have diffs
        for changed_path in changed_paths {
            if !files_with_diffs.contains(changed_path) {
                let patch = ConversationPatch::remove_diff(
                    escape_json_pointer_segment(changed_path),
                    changed_path,
                );
                let event = LogMsg::JsonPatch(patch).to_sse_event();
                events.push(event);
            }
        }

        Ok(events)
    }
}

#[async_trait]
impl ContainerService for LocalContainerService {
    fn msg_stores(&self) -> &Arc<RwLock<HashMap<Uuid, Arc<MsgStore>>>> {
        &self.msg_stores
    }

    fn db(&self) -> &DBService {
        &self.db
    }

    fn git(&self) -> &GitService {
        &self.git
    }

    fn task_attempt_to_current_dir(&self, task_attempt: &TaskAttempt) -> PathBuf {
        PathBuf::from(task_attempt.container_ref.clone().unwrap_or_default())
    }

    /// Create a container
    async fn create(&self, task_attempt: &TaskAttempt) -> Result<ContainerRef, ContainerError> {
        let task = task_attempt
            .parent_task(&self.db.pool)
            .await?
            .ok_or(sqlx::Error::RowNotFound)?;

        let task_branch_name =
            LocalContainerService::dir_name_from_task_attempt(&task_attempt.id, &task.title);
        let worktree_path = WorktreeManager::get_worktree_base_dir().join(&task_branch_name);

        let project = task
            .parent_project(&self.db.pool)
            .await?
            .ok_or(sqlx::Error::RowNotFound)?;

        WorktreeManager::create_worktree(
            &project.git_repo_path,
            &task_branch_name,
            &worktree_path,
            Some(&task_attempt.base_branch),
            true, // create new branch
        )
        .await?;

        // Update both container_ref and branch in the database
        TaskAttempt::update_container_ref(
            &self.db.pool,
            task_attempt.id,
            &worktree_path.to_string_lossy(),
        )
        .await?;

        TaskAttempt::update_branch(&self.db.pool, task_attempt.id, &task_branch_name).await?;

        Ok(worktree_path.to_string_lossy().to_string())
    }

    async fn delete_inner(&self, task_attempt: &TaskAttempt) -> Result<(), ContainerError> {
        // cleanup the container, here that means deleting the worktree
        let task = task_attempt
            .parent_task(&self.db.pool)
            .await?
            .ok_or(sqlx::Error::RowNotFound)?;
        let git_repo_path = match Project::find_by_id(&self.db.pool, task.project_id).await {
            Ok(Some(project)) => Some(project.git_repo_path.clone()),
            Ok(None) => None,
            Err(e) => {
                tracing::error!("Failed to fetch project {}: {}", task.project_id, e);
                None
            }
        };
        WorktreeManager::cleanup_worktree(
            &PathBuf::from(task_attempt.container_ref.clone().unwrap_or_default()),
            git_repo_path.as_deref(),
        )
        .await
        .unwrap_or_else(|e| {
            tracing::warn!(
                "Failed to clean up worktree for task attempt {}: {}",
                task_attempt.id,
                e
            );
        });
        Ok(())
    }

    async fn ensure_container_exists(
        &self,
        task_attempt: &TaskAttempt,
    ) -> Result<ContainerRef, ContainerError> {
        // Get required context
        let task = task_attempt
            .parent_task(&self.db.pool)
            .await?
            .ok_or(sqlx::Error::RowNotFound)?;

        let project = task
            .parent_project(&self.db.pool)
            .await?
            .ok_or(sqlx::Error::RowNotFound)?;

        let container_ref = task_attempt.container_ref.as_ref().ok_or_else(|| {
            ContainerError::Other(anyhow!("Container ref not found for task attempt"))
        })?;
        let worktree_path = PathBuf::from(container_ref);

        let branch_name = task_attempt
            .branch
            .as_ref()
            .ok_or_else(|| ContainerError::Other(anyhow!("Branch not found for task attempt")))?;

        WorktreeManager::ensure_worktree_exists(
            &project.git_repo_path,
            branch_name,
            &worktree_path,
        )
        .await?;

        Ok(container_ref.to_string())
    }

    async fn start_execution_inner(
        &self,
        task_attempt: &TaskAttempt,
        execution_process: &ExecutionProcess,
        executor_action: &ExecutorAction,
    ) -> Result<(), ContainerError> {
        // Get the worktree path
        let container_ref = task_attempt
            .container_ref
            .as_ref()
            .ok_or(ContainerError::Other(anyhow!(
                "Container ref not found for task attempt"
            )))?;
        let current_dir = PathBuf::from(container_ref);

        // Create the child and stream, add to execution tracker
        let mut child = executor_action.spawn(&current_dir).await?;

        self.track_child_msgs_in_store(execution_process.id, &mut child)
            .await;

        self.add_child_to_store(execution_process.id, child).await;

        // Spawn exit monitor
        let _hn = self.spawn_exit_monitor(&execution_process.id);

        Ok(())
    }

    async fn stop_execution(
        &self,
        execution_process: &ExecutionProcess,
    ) -> Result<(), ContainerError> {
        let child = self
            .get_child_from_store(&execution_process.id)
            .await
            .ok_or_else(|| {
                ContainerError::Other(anyhow!("Child process not found for execution"))
            })?;
        ExecutionProcess::update_completion(
            &self.db.pool,
            execution_process.id,
            ExecutionProcessStatus::Killed,
            None,
        )
        .await?;

        // Kill the child process and remove from the store
        {
            let mut child_guard = child.write().await;
            if let Err(e) = command::kill_process_group(&mut child_guard).await {
                tracing::error!(
                    "Failed to stop execution process {}: {}",
                    execution_process.id,
                    e
                );
                return Err(e);
            }
        }
        self.remove_child_from_store(&execution_process.id).await;

        // Mark the process finished in the MsgStore
        if let Some(msg) = self.msg_stores.write().await.remove(&execution_process.id) {
            msg.push_finished();
        }

        // Update task status to InReview when execution is stopped
        if let Ok(ctx) = ExecutionProcess::load_context(&self.db.pool, execution_process.id).await
            && !matches!(
                ctx.execution_process.run_reason,
                ExecutionProcessRunReason::DevServer
            )
            && let Err(e) =
                Task::update_status(&self.db.pool, ctx.task.id, TaskStatus::InReview).await
        {
            tracing::error!("Failed to update task status to InReview: {e}");
        }

        tracing::debug!(
            "Execution process {} stopped successfully",
            execution_process.id
        );

        Ok(())
    }

    async fn get_diff(
        &self,
        task_attempt: &TaskAttempt,
    ) -> Result<futures::stream::BoxStream<'static, Result<Event, std::io::Error>>, ContainerError>
    {
        let container_ref = self.ensure_container_exists(task_attempt).await?;

        let worktree_path = PathBuf::from(container_ref);
        let project_repo_path = self.get_project_repo_path(task_attempt).await?;

        // Handle merged attempts (static diff)
        if let Some(merge_commit_id) = &task_attempt.merge_commit {
            return self.create_merged_diff_stream(
                &project_repo_path,
                merge_commit_id,
                &task_attempt.base_branch,
            );
        }

        let task_branch = task_attempt
            .branch
            .clone()
            .ok_or(ContainerError::Other(anyhow!(
                "Task attempt {} does not have a branch",
                task_attempt.id
            )))?;

        // Handle ongoing attempts (live streaming diff)
        self.create_live_diff_stream(
            &project_repo_path,
            &worktree_path,
            &task_branch,
            &task_attempt.base_branch,
        )
        .await
    }

    async fn try_commit_changes(&self, ctx: &ExecutionContext) -> Result<(), ContainerError> {
        if !matches!(
            ctx.execution_process.run_reason,
            ExecutionProcessRunReason::CodingAgent | ExecutionProcessRunReason::CleanupScript,
        ) {
            return Ok(());
        }

        let message = match ctx.execution_process.run_reason {
            ExecutionProcessRunReason::CodingAgent => {
                // Try to retrieve the task summary from the executor session
                // otherwise fallback to default message
                match ExecutorSession::find_by_execution_process_id(
                    &self.db().pool,
                    ctx.execution_process.id,
                )
                .await
                {
                    Ok(Some(session)) if session.summary.is_some() => session.summary.unwrap(),
                    Ok(_) => {
                        tracing::debug!(
                            "No summary found for execution process {}, using default message",
                            ctx.execution_process.id
                        );
                        format!(
                            "Commit changes from coding agent for task attempt {}",
                            ctx.task_attempt.id
                        )
                    }
                    Err(e) => {
                        tracing::debug!(
                            "Failed to retrieve summary for execution process {}: {}",
                            ctx.execution_process.id,
                            e
                        );
                        format!(
                            "Commit changes from coding agent for task attempt {}",
                            ctx.task_attempt.id
                        )
                    }
                }
            }
            ExecutionProcessRunReason::CleanupScript => {
                format!(
                    "Cleanup script changes for task attempt {}",
                    ctx.task_attempt.id
                )
            }
            _ => Err(ContainerError::Other(anyhow::anyhow!(
                "Invalid run reason for commit"
            )))?,
        };

        let container_ref = ctx.task_attempt.container_ref.as_ref().ok_or_else(|| {
            ContainerError::Other(anyhow::anyhow!("Container reference not found"))
        })?;

        tracing::debug!(
            "Committing changes for task attempt {} at path {:?}: '{}'",
            ctx.task_attempt.id,
            &container_ref,
            message
        );

        Ok(self.git().commit(Path::new(container_ref), &message)?)
    }
}<|MERGE_RESOLUTION|>--- conflicted
+++ resolved
@@ -366,11 +366,7 @@
                                     "execution_success": matches!(ctx.execution_process.status, ExecutionProcessStatus::Completed),
                                     "exit_code": ctx.execution_process.exit_code,
                                 })));
-<<<<<<< HEAD
-                            }
-=======
                         }
->>>>>>> 0e7d4ddb
                     }
 
                     // Cleanup msg store
